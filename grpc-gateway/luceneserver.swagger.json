{
  "swagger": "2.0",
  "info": {
    "title": "yelp/nrtsearch/luceneserver.proto",
    "version": "version not set"
  },
  "consumes": [
    "application/json"
  ],
  "produces": [
    "application/json"
  ],
  "paths": {
    "/status/metrics": {
      "get": {
        "summary": "metrics",
        "operationId": "LuceneServer_metrics",
        "responses": {
          "200": {
            "description": "A successful response.",
            "schema": {
              "$ref": "#/definitions/apiHttpBody"
            }
          },
          "default": {
            "description": "An unexpected error response.",
            "schema": {
              "$ref": "#/definitions/runtimeError"
            }
          }
        },
        "tags": [
          "LuceneServer"
        ]
      }
    },
    "/v1/add_documents": {
      "post": {
        "summary": "Adds a stream of Documents",
        "operationId": "LuceneServer_addDocuments",
        "responses": {
          "200": {
            "description": "A successful response.",
            "schema": {
              "$ref": "#/definitions/luceneserverAddDocumentResponse"
            }
          },
          "default": {
            "description": "An unexpected error response.",
            "schema": {
              "$ref": "#/definitions/runtimeError"
            }
          }
        },
        "parameters": [
          {
            "name": "body",
            "description": " (streaming inputs)",
            "in": "body",
            "required": true,
            "schema": {
              "$ref": "#/definitions/luceneserverAddDocumentRequest"
            }
          }
        ],
        "tags": [
          "LuceneServer"
        ]
      }
    },
    "/v1/backup_index": {
      "post": {
        "summary": "backs up a resource (index) and it associated metadata e.g. settings, schema to s3",
        "operationId": "LuceneServer_backupIndex",
        "responses": {
          "200": {
            "description": "A successful response.",
            "schema": {
              "$ref": "#/definitions/luceneserverBackupIndexResponse"
            }
          },
          "default": {
            "description": "An unexpected error response.",
            "schema": {
              "$ref": "#/definitions/runtimeError"
            }
          }
        },
        "parameters": [
          {
            "name": "body",
            "in": "body",
            "required": true,
            "schema": {
              "$ref": "#/definitions/luceneserverBackupIndexRequest"
            }
          }
        ],
        "tags": [
          "LuceneServer"
        ]
      }
    },
    "/v1/backup_warming_queries": {
      "post": {
        "summary": "Backup warming queries to S3",
        "operationId": "LuceneServer_backupWarmingQueries",
        "responses": {
          "200": {
            "description": "A successful response.",
            "schema": {
              "$ref": "#/definitions/luceneserverBackupWarmingQueriesResponse"
            }
          },
          "default": {
            "description": "An unexpected error response.",
            "schema": {
              "$ref": "#/definitions/runtimeError"
            }
          }
        },
        "parameters": [
          {
            "name": "body",
            "in": "body",
            "required": true,
            "schema": {
              "$ref": "#/definitions/luceneserverBackupWarmingQueriesRequest"
            }
          }
        ],
        "tags": [
          "LuceneServer"
        ]
      }
    },
    "/v1/commit": {
      "post": {
        "summary": "Commits all pending changes to durable storage",
        "operationId": "LuceneServer_commit",
        "responses": {
          "200": {
            "description": "A successful response.",
            "schema": {
              "$ref": "#/definitions/luceneserverCommitResponse"
            }
          },
          "default": {
            "description": "An unexpected error response.",
            "schema": {
              "$ref": "#/definitions/runtimeError"
            }
          }
        },
        "parameters": [
          {
            "name": "body",
            "in": "body",
            "required": true,
            "schema": {
              "$ref": "#/definitions/luceneserverCommitRequest"
            }
          }
        ],
        "tags": [
          "LuceneServer"
        ]
      }
    },
    "/v1/create_index": {
      "post": {
        "summary": "Create an Index",
        "operationId": "LuceneServer_createIndex",
        "responses": {
          "200": {
            "description": "A successful response.",
            "schema": {
              "$ref": "#/definitions/luceneserverCreateIndexResponse"
            }
          },
          "default": {
            "description": "An unexpected error response.",
            "schema": {
              "$ref": "#/definitions/runtimeError"
            }
          }
        },
        "parameters": [
          {
            "name": "body",
            "in": "body",
            "required": true,
            "schema": {
              "$ref": "#/definitions/luceneserverCreateIndexRequest"
            }
          }
        ],
        "tags": [
          "LuceneServer"
        ]
      }
    },
    "/v1/create_snapshot": {
      "post": {
        "summary": "Creates a snapshot in the index, which is saved point-in-time view of the last commit\nin the index such that no files referenced by that snapshot will be deleted by ongoing\nindexing until the snapshot is released with @releaseSnapshot.  Note that this will\nreference the last commit, so be sure to call commit first if you have pending changes\nthat you'd like to be included in the snapshot.\nThis can be used for backup purposes, i.e. after creating the snapshot you can copy\nall referenced files to backup storage, and then release the snapshot once complete.\nTo restore the backup, just copy all the files back and restart the server.\nIt can also be used for transactional purposes, i.e. if you sometimes need to search a\nspecific snapshot instead of the current live index. Creating a snapshot is very fast\n(does not require any file copying), but over time it will consume extra disk space as\nold segments are merged in the index.  Be sure to release the snapshot once you're done.\nSnapshots survive shutdown and restart of the server.  Returns all protected filenames\nreferenced by this snapshot: these files will not change and will not be deleted until\nthe snapshot is released.  This returns the directories and files referenced by the snapshot.",
        "operationId": "LuceneServer_createSnapshot",
        "responses": {
          "200": {
            "description": "A successful response.",
            "schema": {
              "$ref": "#/definitions/luceneserverCreateSnapshotResponse"
            }
          },
          "default": {
            "description": "An unexpected error response.",
            "schema": {
              "$ref": "#/definitions/runtimeError"
            }
          }
        },
        "parameters": [
          {
            "name": "body",
            "in": "body",
            "required": true,
            "schema": {
              "$ref": "#/definitions/luceneserverCreateSnapshotRequest"
            }
          }
        ],
        "tags": [
          "LuceneServer"
        ]
      }
    },
    "/v1/custom/{id}/{path}": {
      "post": {
        "summary": "Process request in a plugin which implements CustomRequestPlugin interface.",
        "operationId": "LuceneServer_custom",
        "responses": {
          "200": {
            "description": "A successful response.",
            "schema": {
              "$ref": "#/definitions/luceneserverCustomResponse"
            }
          },
          "default": {
            "description": "An unexpected error response.",
            "schema": {
              "$ref": "#/definitions/runtimeError"
            }
          }
        },
        "parameters": [
          {
            "name": "id",
            "in": "path",
            "required": true,
            "type": "string"
          },
          {
            "name": "path",
            "in": "path",
            "required": true,
            "type": "string"
          },
          {
            "name": "body",
            "in": "body",
            "required": true,
            "schema": {
              "$ref": "#/definitions/luceneserverCustomRequest"
            }
          }
        ],
        "tags": [
          "LuceneServer"
        ]
      }
    },
    "/v1/delete": {
      "post": {
        "summary": "Delete documents",
        "operationId": "LuceneServer_delete",
        "responses": {
          "200": {
            "description": "A successful response.",
            "schema": {
              "$ref": "#/definitions/luceneserverAddDocumentResponse"
            }
          },
          "default": {
            "description": "An unexpected error response.",
            "schema": {
              "$ref": "#/definitions/runtimeError"
            }
          }
        },
        "parameters": [
          {
            "name": "body",
            "in": "body",
            "required": true,
            "schema": {
              "$ref": "#/definitions/luceneserverAddDocumentRequest"
            }
          }
        ],
        "tags": [
          "LuceneServer"
        ]
      }
    },
    "/v1/delete_all": {
      "post": {
        "summary": "Delete all documents for index",
        "operationId": "LuceneServer_deleteAll",
        "responses": {
          "200": {
            "description": "A successful response.",
            "schema": {
              "$ref": "#/definitions/luceneserverDeleteAllDocumentsResponse"
            }
          },
          "default": {
            "description": "An unexpected error response.",
            "schema": {
              "$ref": "#/definitions/runtimeError"
            }
          }
        },
        "parameters": [
          {
            "name": "body",
            "in": "body",
            "required": true,
            "schema": {
              "$ref": "#/definitions/luceneserverDeleteAllDocumentsRequest"
            }
          }
        ],
        "tags": [
          "LuceneServer"
        ]
      }
    },
    "/v1/delete_by_query": {
      "post": {
        "summary": "Delete documents matching a query",
        "operationId": "LuceneServer_deleteByQuery",
        "responses": {
          "200": {
            "description": "A successful response.",
            "schema": {
              "$ref": "#/definitions/luceneserverAddDocumentResponse"
            }
          },
          "default": {
            "description": "An unexpected error response.",
            "schema": {
              "$ref": "#/definitions/runtimeError"
            }
          }
        },
        "parameters": [
          {
            "name": "body",
            "in": "body",
            "required": true,
            "schema": {
              "$ref": "#/definitions/luceneserverDeleteByQueryRequest"
            }
          }
        ],
        "tags": [
          "LuceneServer"
        ]
      }
    },
    "/v1/delete_index": {
      "post": {
        "summary": "Delete index",
        "operationId": "LuceneServer_deleteIndex",
        "responses": {
          "200": {
            "description": "A successful response.",
            "schema": {
              "$ref": "#/definitions/luceneserverDeleteIndexResponse"
            }
          },
          "default": {
            "description": "An unexpected error response.",
            "schema": {
              "$ref": "#/definitions/runtimeError"
            }
          }
        },
        "parameters": [
          {
            "name": "body",
            "in": "body",
            "required": true,
            "schema": {
              "$ref": "#/definitions/luceneserverDeleteIndexRequest"
            }
          }
        ],
        "tags": [
          "LuceneServer"
        ]
      }
    },
    "/v1/delete_index_backup": {
      "post": {
        "operationId": "LuceneServer_deleteIndexBackup",
        "responses": {
          "200": {
            "description": "A successful response.",
            "schema": {
              "$ref": "#/definitions/luceneserverDeleteIndexBackupResponse"
            }
          },
          "default": {
            "description": "An unexpected error response.",
            "schema": {
              "$ref": "#/definitions/runtimeError"
            }
          }
        },
        "parameters": [
          {
            "name": "body",
            "in": "body",
            "required": true,
            "schema": {
              "$ref": "#/definitions/luceneserverDeleteIndexBackupRequest"
            }
          }
        ],
        "tags": [
          "LuceneServer"
        ]
      }
    },
    "/v1/force_merge": {
      "post": {
        "summary": "Forces merge policy to merge segments until there are \u003c= maxNumSegments. The actual\nmerges to be executed are determined by the MergePolicy. This call will merge those\nsegments present in the index when the call started. If other threads are still\nadding documents and flushing segments, those newly created segments will not be\nmerged unless you call forceMerge again.",
        "operationId": "LuceneServer_forceMerge",
        "responses": {
          "200": {
            "description": "A successful response.",
            "schema": {
              "$ref": "#/definitions/luceneserverForceMergeResponse"
            }
          },
          "default": {
            "description": "An unexpected error response.",
            "schema": {
              "$ref": "#/definitions/runtimeError"
            }
          }
        },
        "parameters": [
          {
            "name": "body",
            "in": "body",
            "required": true,
            "schema": {
              "$ref": "#/definitions/luceneserverForceMergeRequest"
            }
          }
        ],
        "tags": [
          "LuceneServer"
        ]
      }
    },
    "/v1/force_merge_deletes": {
      "post": {
        "summary": "Forces merging of all segments that have deleted documents. The actual merges to be\nexecuted are determined by the MergePolicy. For example, the default TieredMergePolicy\nwill only pick a segment if the percentage of deleted docs is over 10%.\nThis method first flushes a new segment (if there are indexed documents), and applies\nall buffered deletes.",
        "operationId": "LuceneServer_forceMergeDeletes",
        "responses": {
          "200": {
            "description": "A successful response.",
            "schema": {
              "$ref": "#/definitions/luceneserverForceMergeDeletesResponse"
            }
          },
          "default": {
            "description": "An unexpected error response.",
            "schema": {
              "$ref": "#/definitions/runtimeError"
            }
          }
        },
        "parameters": [
          {
            "name": "body",
            "in": "body",
            "required": true,
            "schema": {
              "$ref": "#/definitions/luceneserverForceMergeDeletesRequest"
            }
          }
        ],
        "tags": [
          "LuceneServer"
        ]
      }
    },
    "/v1/get_all_snapshot_index_gen/{indexName}": {
      "get": {
        "summary": "Gets all unreleased index gens of snapshots previously created with @createSnapshot.",
        "operationId": "LuceneServer_getAllSnapshotIndexGen",
        "responses": {
          "200": {
            "description": "A successful response.",
            "schema": {
              "$ref": "#/definitions/luceneserverGetAllSnapshotGenResponse"
            }
          },
          "default": {
            "description": "An unexpected error response.",
            "schema": {
              "$ref": "#/definitions/runtimeError"
            }
          }
        },
        "parameters": [
          {
            "name": "indexName",
            "in": "path",
            "required": true,
            "type": "string"
          }
        ],
        "tags": [
          "LuceneServer"
        ]
      }
    },
    "/v1/indices": {
      "get": {
        "summary": "indices",
        "operationId": "LuceneServer_indices",
        "responses": {
          "200": {
            "description": "A successful response.",
            "schema": {
              "$ref": "#/definitions/luceneserverIndicesResponse"
            }
          },
          "default": {
            "description": "An unexpected error response.",
            "schema": {
              "$ref": "#/definitions/runtimeError"
            }
          }
        },
        "tags": [
          "LuceneServer"
        ]
      }
    },
    "/v1/live_settings": {
      "post": {
        "summary": "Change global offline or online settings for this index.",
        "operationId": "LuceneServer_liveSettings",
        "responses": {
          "200": {
            "description": "A successful response.",
            "schema": {
              "$ref": "#/definitions/luceneserverLiveSettingsResponse"
            }
          },
          "default": {
            "description": "An unexpected error response.",
            "schema": {
              "$ref": "#/definitions/runtimeError"
            }
          }
        },
        "parameters": [
          {
            "name": "body",
            "in": "body",
            "required": true,
            "schema": {
              "$ref": "#/definitions/luceneserverLiveSettingsRequest"
            }
          }
        ],
        "tags": [
          "LuceneServer"
        ]
      }
    },
    "/v1/ready": {
      "get": {
        "summary": "Checks if a node is ready to receive traffic by checking if all the indices (which can be preloaded)\nare started. Can specify comma-separated list of index name to only check specific indices if needed.",
        "operationId": "LuceneServer_ready",
        "responses": {
          "200": {
            "description": "A successful response.",
            "schema": {
              "$ref": "#/definitions/luceneserverHealthCheckResponse"
            }
          },
          "default": {
            "description": "An unexpected error response.",
            "schema": {
              "$ref": "#/definitions/runtimeError"
            }
          }
        },
        "parameters": [
          {
            "name": "indexNames",
            "in": "query",
            "required": false,
            "type": "string"
          }
        ],
        "tags": [
          "LuceneServer"
        ]
      }
    },
    "/v1/ready/{indexNames}": {
      "get": {
        "summary": "Checks if a node is ready to receive traffic by checking if all the indices (which can be preloaded)\nare started. Can specify comma-separated list of index name to only check specific indices if needed.",
        "operationId": "LuceneServer_ready2",
        "responses": {
          "200": {
            "description": "A successful response.",
            "schema": {
              "$ref": "#/definitions/luceneserverHealthCheckResponse"
            }
          },
          "default": {
            "description": "An unexpected error response.",
            "schema": {
              "$ref": "#/definitions/runtimeError"
            }
          }
        },
        "parameters": [
          {
            "name": "indexNames",
            "in": "path",
            "required": true,
            "type": "string"
          }
        ],
        "tags": [
          "LuceneServer"
        ]
      }
    },
    "/v1/refresh": {
      "post": {
        "summary": "Refresh the latest searcher for an index",
        "operationId": "LuceneServer_refresh",
        "responses": {
          "200": {
            "description": "A successful response.",
            "schema": {
              "$ref": "#/definitions/luceneserverRefreshResponse"
            }
          },
          "default": {
            "description": "An unexpected error response.",
            "schema": {
              "$ref": "#/definitions/runtimeError"
            }
          }
        },
        "parameters": [
          {
            "name": "body",
            "in": "body",
            "required": true,
            "schema": {
              "$ref": "#/definitions/luceneserverRefreshRequest"
            }
          }
        ],
        "tags": [
          "LuceneServer"
        ]
      }
    },
    "/v1/register_fields": {
      "post": {
        "summary": "Registers one or more fields.  Fields must be registered before they can be added in a document (via @addDocument).\nPass a list of Fields and an indexName. Any number of fields may be registered in a single request,\nand once a field is registered it cannot be changed (write-once).\nThis returns the full set of fields currently registered.",
        "operationId": "LuceneServer_registerFields",
        "responses": {
          "200": {
            "description": "A successful response.",
            "schema": {
              "$ref": "#/definitions/luceneserverFieldDefResponse"
            }
          },
          "default": {
            "description": "An unexpected error response.",
            "schema": {
              "$ref": "#/definitions/runtimeError"
            }
          }
        },
        "parameters": [
          {
            "name": "body",
            "in": "body",
            "required": true,
            "schema": {
              "$ref": "#/definitions/luceneserverFieldDefRequest"
            }
          }
        ],
        "tags": [
          "LuceneServer"
        ]
      }
    },
    "/v1/release_snapshot": {
      "post": {
        "summary": "releases a snapshot previously created with @createSnapshot.",
        "operationId": "LuceneServer_releaseSnapshot",
        "responses": {
          "200": {
            "description": "A successful response.",
            "schema": {
              "$ref": "#/definitions/luceneserverReleaseSnapshotResponse"
            }
          },
          "default": {
            "description": "An unexpected error response.",
            "schema": {
              "$ref": "#/definitions/runtimeError"
            }
          }
        },
        "parameters": [
          {
            "name": "body",
            "in": "body",
            "required": true,
            "schema": {
              "$ref": "#/definitions/luceneserverReleaseSnapshotRequest"
            }
          }
        ],
        "tags": [
          "LuceneServer"
        ]
      }
    },
    "/v1/search": {
      "post": {
        "summary": "Search",
        "operationId": "LuceneServer_search",
        "responses": {
          "200": {
            "description": "A successful response.",
            "schema": {
              "$ref": "#/definitions/luceneserverSearchResponse"
            }
          },
          "default": {
            "description": "An unexpected error response.",
            "schema": {
              "$ref": "#/definitions/runtimeError"
            }
          }
        },
        "parameters": [
          {
            "name": "body",
            "in": "body",
            "required": true,
            "schema": {
              "$ref": "#/definitions/luceneserverSearchRequest"
            }
          }
        ],
        "tags": [
          "LuceneServer"
        ]
      }
    },
    "/v1/settings": {
      "post": {
        "summary": "Change global offline settings for this index.\nThis returns the currently set settings; pass no settings changes to retrieve current settings.",
        "operationId": "LuceneServer_settings",
        "responses": {
          "200": {
            "description": "A successful response.",
            "schema": {
              "$ref": "#/definitions/luceneserverSettingsResponse"
            }
          },
          "default": {
            "description": "An unexpected error response.",
            "schema": {
              "$ref": "#/definitions/runtimeError"
            }
          }
        },
        "parameters": [
          {
            "name": "body",
            "in": "body",
            "required": true,
            "schema": {
              "$ref": "#/definitions/luceneserverSettingsRequest"
            }
          }
        ],
        "tags": [
          "LuceneServer"
        ]
      }
    },
    "/v1/start_index": {
      "post": {
        "summary": "Starts an index",
        "operationId": "LuceneServer_startIndex",
        "responses": {
          "200": {
            "description": "A successful response.",
            "schema": {
              "$ref": "#/definitions/luceneserverStartIndexResponse"
            }
          },
          "default": {
            "description": "An unexpected error response.",
            "schema": {
              "$ref": "#/definitions/runtimeError"
            }
          }
        },
        "parameters": [
          {
            "name": "body",
            "in": "body",
            "required": true,
            "schema": {
              "$ref": "#/definitions/luceneserverStartIndexRequest"
            }
          }
        ],
        "tags": [
          "LuceneServer"
        ]
      }
    },
    "/v1/state": {
      "post": {
        "summary": "Gets the state of a started index, includes settings, live_settings, search schema, suggest schema",
        "operationId": "LuceneServer_state",
        "responses": {
          "200": {
            "description": "A successful response.",
            "schema": {
              "$ref": "#/definitions/luceneserverStateResponse"
            }
          },
          "default": {
            "description": "An unexpected error response.",
            "schema": {
              "$ref": "#/definitions/runtimeError"
            }
          }
        },
        "parameters": [
          {
            "name": "body",
            "in": "body",
            "required": true,
            "schema": {
              "$ref": "#/definitions/luceneserverStateRequest"
            }
          }
        ],
        "tags": [
          "LuceneServer"
        ]
      }
    },
    "/v1/state/{indexName}": {
      "get": {
        "summary": "Gets the state of a started index, includes settings, live_settings, search schema, suggest schema",
        "operationId": "LuceneServer_state2",
        "responses": {
          "200": {
            "description": "A successful response.",
            "schema": {
              "$ref": "#/definitions/luceneserverStateResponse"
            }
          },
          "default": {
            "description": "An unexpected error response.",
            "schema": {
              "$ref": "#/definitions/runtimeError"
            }
          }
        },
        "parameters": [
          {
            "name": "indexName",
            "in": "path",
            "required": true,
            "type": "string"
          }
        ],
        "tags": [
          "LuceneServer"
        ]
      }
    },
    "/v1/stats": {
      "post": {
        "summary": "Retrieve index statistics",
        "operationId": "LuceneServer_stats",
        "responses": {
          "200": {
            "description": "A successful response.",
            "schema": {
              "$ref": "#/definitions/luceneserverStatsResponse"
            }
          },
          "default": {
            "description": "An unexpected error response.",
            "schema": {
              "$ref": "#/definitions/runtimeError"
            }
          }
        },
        "parameters": [
          {
            "name": "body",
            "in": "body",
            "required": true,
            "schema": {
              "$ref": "#/definitions/luceneserverStatsRequest"
            }
          }
        ],
        "tags": [
          "LuceneServer"
        ]
      }
    },
    "/v1/stats/{indexName}": {
      "get": {
        "summary": "Retrieve index statistics",
        "operationId": "LuceneServer_stats2",
        "responses": {
          "200": {
            "description": "A successful response.",
            "schema": {
              "$ref": "#/definitions/luceneserverStatsResponse"
            }
          },
          "default": {
            "description": "An unexpected error response.",
            "schema": {
              "$ref": "#/definitions/runtimeError"
            }
          }
        },
        "parameters": [
          {
            "name": "indexName",
            "in": "path",
            "required": true,
            "type": "string"
          }
        ],
        "tags": [
          "LuceneServer"
        ]
      }
    },
    "/v1/status": {
      "get": {
        "summary": "healthcheck",
        "operationId": "LuceneServer_status",
        "responses": {
          "200": {
            "description": "A successful response.",
            "schema": {
              "$ref": "#/definitions/luceneserverHealthCheckResponse"
            }
          },
          "default": {
            "description": "An unexpected error response.",
            "schema": {
              "$ref": "#/definitions/runtimeError"
            }
          }
        },
        "parameters": [
          {
            "name": "check",
            "in": "query",
            "required": false,
            "type": "boolean"
          }
        ],
        "tags": [
          "LuceneServer"
        ]
      }
    },
    "/v1/stop_index": {
      "post": {
        "summary": "Stops an index",
        "operationId": "LuceneServer_stopIndex",
        "responses": {
          "200": {
            "description": "A successful response.",
            "schema": {
              "$ref": "#/definitions/luceneserverDummyResponse"
            }
          },
          "default": {
            "description": "An unexpected error response.",
            "schema": {
              "$ref": "#/definitions/runtimeError"
            }
          }
        },
        "parameters": [
          {
            "name": "body",
            "in": "body",
            "required": true,
            "schema": {
              "$ref": "#/definitions/luceneserverStopIndexRequest"
            }
          }
        ],
        "tags": [
          "LuceneServer"
        ]
      }
    },
    "/v1/suggest_build": {
      "post": {
        "summary": "Builds a new auto-suggester, loading suggestions via the provided local file path.",
        "operationId": "LuceneServer_buildSuggest",
        "responses": {
          "200": {
            "description": "A successful response.",
            "schema": {
              "$ref": "#/definitions/luceneserverBuildSuggestResponse"
            }
          },
          "default": {
            "description": "An unexpected error response.",
            "schema": {
              "$ref": "#/definitions/runtimeError"
            }
          }
        },
        "parameters": [
          {
            "name": "body",
            "in": "body",
            "required": true,
            "schema": {
              "$ref": "#/definitions/luceneserverBuildSuggestRequest"
            }
          }
        ],
        "tags": [
          "LuceneServer"
        ]
      }
    },
    "/v1/suggest_lookup": {
      "post": {
        "summary": "Perform an auto-suggest lookup.",
        "operationId": "LuceneServer_suggestLookup",
        "responses": {
          "200": {
            "description": "A successful response.",
            "schema": {
              "$ref": "#/definitions/luceneserverSuggestLookupResponse"
            }
          },
          "default": {
            "description": "An unexpected error response.",
            "schema": {
              "$ref": "#/definitions/runtimeError"
            }
          }
        },
        "parameters": [
          {
            "name": "body",
            "in": "body",
            "required": true,
            "schema": {
              "$ref": "#/definitions/luceneserverSuggestLookupRequest"
            }
          }
        ],
        "tags": [
          "LuceneServer"
        ]
      }
    },
    "/v1/suggest_update": {
      "post": {
        "summary": "Updates existing suggestions, if the suggester supports near-real-time changes.",
        "operationId": "LuceneServer_updateSuggest",
        "responses": {
          "200": {
            "description": "A successful response.",
            "schema": {
              "$ref": "#/definitions/luceneserverBuildSuggestResponse"
            }
          },
          "default": {
            "description": "An unexpected error response.",
            "schema": {
              "$ref": "#/definitions/runtimeError"
            }
          }
        },
        "parameters": [
          {
            "name": "body",
            "in": "body",
            "required": true,
            "schema": {
              "$ref": "#/definitions/luceneserverBuildSuggestRequest"
            }
          }
        ],
        "tags": [
          "LuceneServer"
        ]
      }
    },
    "/v1/update_fields": {
      "post": {
        "summary": "Adds one or more fields.  Fields must be registered before they can be added in a document (via @addDocument).\nPass a list of Fields and an indexName. Any number of fields may be registered in a single request,\nand once a field is registered it cannot be changed (write-once).\nThis returns the full set of fields currently registered.",
        "operationId": "LuceneServer_updateFields",
        "responses": {
          "200": {
            "description": "A successful response.",
            "schema": {
              "$ref": "#/definitions/luceneserverFieldDefResponse"
            }
          },
          "default": {
            "description": "An unexpected error response.",
            "schema": {
              "$ref": "#/definitions/runtimeError"
            }
          }
        },
        "parameters": [
          {
            "name": "body",
            "in": "body",
            "required": true,
            "schema": {
              "$ref": "#/definitions/luceneserverFieldDefRequest"
            }
          }
        ],
        "tags": [
          "LuceneServer"
        ]
      }
    },
    "/v2/live_settings": {
      "post": {
        "summary": "Change global offline or online settings for this index.",
        "operationId": "LuceneServer_liveSettingsV2",
        "responses": {
          "200": {
            "description": "A successful response.",
            "schema": {
              "$ref": "#/definitions/luceneserverLiveSettingsV2Response"
            }
          },
          "default": {
            "description": "An unexpected error response.",
            "schema": {
              "$ref": "#/definitions/runtimeError"
            }
          }
        },
        "parameters": [
          {
            "name": "body",
            "in": "body",
            "required": true,
            "schema": {
              "$ref": "#/definitions/luceneserverLiveSettingsV2Request"
            }
          }
        ],
        "tags": [
          "LuceneServer"
        ]
      }
    },
    "/v2/live_settings/{indexName}": {
      "get": {
        "summary": "Change global offline or online settings for this index.",
        "operationId": "LuceneServer_liveSettingsV22",
        "responses": {
          "200": {
            "description": "A successful response.",
            "schema": {
              "$ref": "#/definitions/luceneserverLiveSettingsV2Response"
            }
          },
          "default": {
            "description": "An unexpected error response.",
            "schema": {
              "$ref": "#/definitions/runtimeError"
            }
          }
        },
        "parameters": [
          {
            "name": "indexName",
            "description": "Index name",
            "in": "path",
            "required": true,
            "type": "string"
          },
          {
            "name": "liveSettings.maxRefreshSec",
            "description": "Longest time to wait before reopening IndexSearcher (i.e., periodic background reopen), default: 1.0.",
            "in": "query",
            "required": false,
            "type": "number",
            "format": "double"
          },
          {
            "name": "liveSettings.minRefreshSec",
            "description": "Shortest time to wait before reopening IndexSearcher (i.e., when a search is waiting for a specific indexGen), default: 0.05.",
            "in": "query",
            "required": false,
            "type": "number",
            "format": "double"
          },
          {
            "name": "liveSettings.maxSearcherAgeSec",
            "description": "Non-current searchers older than this are pruned, default: 60.0.",
            "in": "query",
            "required": false,
            "type": "number",
            "format": "double"
          },
          {
            "name": "liveSettings.indexRamBufferSizeMB",
            "description": "Size (in MB) of IndexWriter's RAM buffer, default: 16.0.",
            "in": "query",
            "required": false,
            "type": "number",
            "format": "double"
          },
          {
            "name": "liveSettings.addDocumentsMaxBufferLen",
            "description": "Max number of documents to add at a time, default: 100.",
            "in": "query",
            "required": false,
            "type": "integer",
            "format": "int32"
          },
          {
            "name": "liveSettings.sliceMaxDocs",
            "description": "Maximum number of documents allowed in a parallel search slice, default: 250,000.",
            "in": "query",
            "required": false,
            "type": "integer",
            "format": "int32"
          },
          {
            "name": "liveSettings.sliceMaxSegments",
            "description": "Maximum number of segments allowed in a parallel search slice, default: 5.",
            "in": "query",
            "required": false,
            "type": "integer",
            "format": "int32"
          },
          {
            "name": "liveSettings.virtualShards",
            "description": "Number of virtual shards to use for this index, default: 1.",
            "in": "query",
            "required": false,
            "type": "integer",
            "format": "int32"
          },
          {
            "name": "liveSettings.maxMergedSegmentMB",
            "description": "Maximum sized segment to produce during normal merging, default: 5GB.",
            "in": "query",
            "required": false,
            "type": "integer",
            "format": "int32"
          },
          {
            "name": "liveSettings.segmentsPerTier",
            "description": "Number of segments per tier used by TieredMergePolicy, default: 10.",
            "in": "query",
            "required": false,
            "type": "integer",
            "format": "int32"
          },
          {
            "name": "liveSettings.defaultSearchTimeoutSec",
            "description": "Timeout value to used when not specified in the search request, or 0 for no timeout, default: 0.",
            "in": "query",
            "required": false,
            "type": "number",
            "format": "double"
          },
          {
            "name": "liveSettings.defaultSearchTimeoutCheckEvery",
            "description": "Timeout check every value to use when not specified in the search request, or 0 for none, default: 0.",
            "in": "query",
            "required": false,
            "type": "integer",
            "format": "int32"
          },
          {
            "name": "liveSettings.defaultTerminateAfter",
            "description": "Terminate after value to use when not specified in the search request, or 0 for none, default: 0.",
            "in": "query",
            "required": false,
            "type": "integer",
            "format": "int32"
          }
        ],
        "tags": [
          "LuceneServer"
        ]
      }
    },
    "/v2/search": {
      "post": {
        "summary": "Search V2",
        "operationId": "LuceneServer_searchV2",
        "responses": {
          "200": {
            "description": "A successful response.",
            "schema": {
              "$ref": "#/definitions/protobufAny"
            }
          },
          "default": {
            "description": "An unexpected error response.",
            "schema": {
              "$ref": "#/definitions/runtimeError"
            }
          }
        },
        "parameters": [
          {
            "name": "body",
            "in": "body",
            "required": true,
            "schema": {
              "$ref": "#/definitions/luceneserverSearchRequest"
            }
          }
        ],
        "tags": [
          "LuceneServer"
        ]
      }
    },
    "/v2/settings": {
      "post": {
        "summary": "Change global offline settings for this index.\nThis returns the currently set settings; pass no settings to retrieve current settings.",
        "operationId": "LuceneServer_settingsV2",
        "responses": {
          "200": {
            "description": "A successful response.",
            "schema": {
              "$ref": "#/definitions/luceneserverSettingsV2Response"
            }
          },
          "default": {
            "description": "An unexpected error response.",
            "schema": {
              "$ref": "#/definitions/runtimeError"
            }
          }
        },
        "parameters": [
          {
            "name": "body",
            "in": "body",
            "required": true,
            "schema": {
              "$ref": "#/definitions/luceneserverSettingsV2Request"
            }
          }
        ],
        "tags": [
          "LuceneServer"
        ]
      }
    },
    "/v2/settings/{indexName}": {
      "get": {
        "summary": "Change global offline settings for this index.\nThis returns the currently set settings; pass no settings to retrieve current settings.",
        "operationId": "LuceneServer_settingsV22",
        "responses": {
          "200": {
            "description": "A successful response.",
            "schema": {
              "$ref": "#/definitions/luceneserverSettingsV2Response"
            }
          },
          "default": {
            "description": "An unexpected error response.",
            "schema": {
              "$ref": "#/definitions/runtimeError"
            }
          }
        },
        "parameters": [
          {
            "name": "indexName",
            "description": "Index name",
            "in": "path",
            "required": true,
            "type": "string"
          },
          {
            "name": "settings.nrtCachingDirectoryMaxMergeSizeMB",
            "description": "Largest merged segment size to cache in RAMDirectory, default: 5.0MB.",
            "in": "query",
            "required": false,
            "type": "number",
            "format": "double"
          },
          {
            "name": "settings.nrtCachingDirectoryMaxSizeMB",
            "description": "Largest overall size for all files cached in NRTCachingDirectory, default: 60.0MB.",
            "in": "query",
            "required": false,
            "type": "number",
            "format": "double"
          },
          {
            "name": "settings.concurrentMergeSchedulerMaxThreadCount",
            "description": "How many merge threads to allow at once.",
            "in": "query",
            "required": false,
            "type": "integer",
            "format": "int32"
          },
          {
            "name": "settings.concurrentMergeSchedulerMaxMergeCount",
            "description": "Maximum backlog of pending merges before indexing threads are stalled.",
            "in": "query",
            "required": false,
            "type": "integer",
            "format": "int32"
          },
          {
            "name": "settings.indexMergeSchedulerAutoThrottle",
            "description": "Turn on/off the merge scheduler's auto throttling, default: off.",
            "in": "query",
            "required": false,
            "type": "boolean"
          },
          {
            "name": "settings.directory",
            "description": "Base Directory implementation to use (NRTCachingDirectory will wrap this) either one of the core implementations (FSDirectory, MMapDirectory, NIOFSDirectory, SimpleFSDirectory, RAMDirectory (for temporary indices!) or a fully qualified path to a Directory implementation that has a public constructor taking a single File argument default: FSDirectory.",
            "in": "query",
            "required": false,
            "type": "string"
          }
        ],
        "tags": [
          "LuceneServer"
        ]
      }
    }
  },
  "definitions": {
    "AddDocumentRequestMultiValuedField": {
      "type": "object",
      "properties": {
        "value": {
          "type": "array",
          "items": {
            "type": "string"
          }
        },
        "faceHierarchyPaths": {
          "type": "array",
          "items": {
            "$ref": "#/definitions/luceneserverFacetHierarchyPath"
          },
          "title": "Facet paths/hierarchy to bucket these values by, if indexed field is of type Facet.HIERARCHY"
        }
      },
      "description": "we use this wrapper object to represent each field as a multivalued field."
    },
    "BooleanClauseOccur": {
      "type": "string",
      "enum": [
        "SHOULD",
        "MUST",
        "FILTER",
        "MUST_NOT"
      ],
      "default": "SHOULD",
      "description": "Defines how clauses may occur in matching documents. This will always be SHOULD by default."
    },
    "BucketResultBucket": {
      "type": "object",
      "properties": {
        "key": {
          "type": "string"
        },
        "count": {
          "type": "integer",
          "format": "int32"
        }
      }
    },
    "FieldValueVector": {
      "type": "object",
      "properties": {
        "value": {
          "type": "array",
          "items": {
            "type": "number",
            "format": "float"
          }
        }
      }
    },
    "HitCompositeFieldValue": {
      "type": "object",
      "properties": {
        "fieldValue": {
          "type": "array",
          "items": {
            "$ref": "#/definitions/HitFieldValue"
          }
        }
      }
    },
    "HitFieldValue": {
      "type": "object",
      "properties": {
        "textValue": {
          "type": "string"
        },
        "booleanValue": {
          "type": "boolean"
        },
        "intValue": {
          "type": "integer",
          "format": "int32"
        },
        "longValue": {
          "type": "string",
          "format": "int64"
        },
        "floatValue": {
          "type": "number",
          "format": "float"
        },
        "doubleValue": {
          "type": "number",
          "format": "double"
        },
        "latLngValue": {
          "$ref": "#/definitions/typeLatLng"
        },
        "structValue": {
          "type": "object"
        },
        "vectorValue": {
          "$ref": "#/definitions/FieldValueVector",
          "title": "Value for VECTOR FieldType"
        }
      }
    },
    "NestedQueryScoreMode": {
      "type": "string",
      "enum": [
        "NONE",
        "AVG",
        "MAX",
        "MIN",
        "SUM"
      ],
      "default": "NONE"
    },
    "ProfileResultAdditionalCollectorStats": {
      "type": "object",
      "properties": {
        "collectTimeMs": {
          "type": "number",
          "format": "double",
          "title": "Sum of all collection time"
        }
      }
    },
    "ProfileResultCollectorStats": {
      "type": "object",
      "properties": {
        "terminated": {
          "type": "boolean",
          "description": "If collection for this index slice was terminated early, such as by a timeout."
        },
        "segmentStats": {
          "type": "array",
          "items": {
            "$ref": "#/definitions/ProfileResultSegmentStats"
          }
        },
        "totalCollectedCount": {
          "type": "integer",
          "format": "int32",
          "title": "Total docs collected by this collector"
        },
        "totalCollectTimeMs": {
          "type": "number",
          "format": "double",
          "title": "Sum of all segment collection time"
        },
        "additionalCollectorStats": {
          "type": "object",
          "additionalProperties": {
            "$ref": "#/definitions/ProfileResultAdditionalCollectorStats"
          },
          "title": "Stats for additional collection operations"
        }
      }
    },
    "ProfileResultSearchStats": {
      "type": "object",
      "properties": {
        "totalCollectTimeMs": {
          "type": "number",
          "format": "double",
          "title": "Total time for all document collection"
        },
        "totalReduceTimeMs": {
          "type": "number",
          "format": "double",
          "title": "Total time to reduce results from all parallel search slices"
        },
        "collectorStats": {
          "type": "array",
          "items": {
            "$ref": "#/definitions/ProfileResultCollectorStats"
          }
        }
      }
    },
    "ProfileResultSegmentStats": {
      "type": "object",
      "properties": {
        "maxDoc": {
          "type": "integer",
          "format": "int32",
          "title": "Total docs in segment"
        },
        "numDocs": {
          "type": "integer",
          "format": "int32",
          "title": "Total live docs in segment"
        },
        "collectedCount": {
          "type": "integer",
          "format": "int32",
          "title": "How many docs were collected"
        },
        "relativeStartTimeMs": {
          "type": "number",
          "format": "double",
          "title": "Start time of segment processing in relation to the start of the search phase"
        },
        "collectTimeMs": {
          "type": "number",
          "format": "double",
          "title": "Collection duration"
        }
      }
    },
    "ScriptParamListValue": {
      "type": "object",
      "properties": {
        "values": {
          "type": "array",
          "items": {
            "$ref": "#/definitions/ScriptParamValue"
          }
        }
      },
      "title": "list parameter value"
    },
    "ScriptParamNullValue": {
      "type": "string",
      "enum": [
        "NULL_VALUE"
      ],
      "default": "NULL_VALUE",
      "title": "null parameter value"
    },
    "ScriptParamStructValue": {
      "type": "object",
      "properties": {
        "fields": {
          "type": "object",
          "additionalProperties": {
            "$ref": "#/definitions/ScriptParamValue"
          }
        }
      },
      "title": "map parameter value"
    },
    "ScriptParamValue": {
      "type": "object",
      "properties": {
        "textValue": {
          "type": "string"
        },
        "booleanValue": {
          "type": "boolean"
        },
        "intValue": {
          "type": "integer",
          "format": "int32"
        },
        "longValue": {
          "type": "string",
          "format": "int64"
        },
        "floatValue": {
          "type": "number",
          "format": "float"
        },
        "doubleValue": {
          "type": "number",
          "format": "double"
        },
        "nullValue": {
          "$ref": "#/definitions/ScriptParamNullValue"
        },
        "listValue": {
          "$ref": "#/definitions/ScriptParamListValue"
        },
        "structValue": {
          "$ref": "#/definitions/ScriptParamStructValue"
        }
      },
      "title": "script parameter entry"
    },
    "SearchResponseDiagnostics": {
      "type": "object",
      "properties": {
        "parsedQuery": {
          "type": "string",
          "title": "Query debug has been moved to ProfileResult"
        },
        "rewrittenQuery": {
          "type": "string"
        },
        "drillDownQuery": {
          "type": "string"
        },
        "firstPassSearchTimeMs": {
          "type": "number",
          "format": "double"
        },
        "highlightTimeMs": {
          "type": "number",
          "format": "double"
        },
        "getFieldsTimeMs": {
          "type": "number",
          "format": "double"
        },
        "newSnapshotSearcherOpenMs": {
          "type": "number",
          "format": "double"
        },
        "nrtWaitTimeMs": {
          "type": "number",
          "format": "double"
        },
        "facetTimeMs": {
          "type": "object",
          "additionalProperties": {
            "type": "number",
            "format": "double"
          }
        },
        "rescoreTimeMs": {
          "type": "number",
          "format": "double"
        },
        "rescorersTimeMs": {
          "type": "object",
          "additionalProperties": {
            "type": "number",
            "format": "double"
          }
        }
      }
    },
    "SearchResponseHit": {
      "type": "object",
      "properties": {
        "luceneDocId": {
          "type": "integer",
          "format": "int32"
        },
        "score": {
          "type": "number",
          "format": "double"
        },
        "fields": {
          "type": "object",
          "additionalProperties": {
            "$ref": "#/definitions/HitCompositeFieldValue"
          }
        },
        "sortedFields": {
          "type": "object",
          "additionalProperties": {
            "$ref": "#/definitions/HitCompositeFieldValue"
          }
        }
      }
    },
    "SearchResponseSearchState": {
      "type": "object",
      "properties": {
        "timestamp": {
          "type": "string",
          "format": "int64"
        },
        "searcherVersion": {
          "type": "string",
          "format": "int64"
        },
        "lastDocId": {
          "type": "integer",
          "format": "int32"
        },
        "lastFieldValues": {
          "type": "array",
          "items": {
            "type": "string"
          }
        },
        "lastScore": {
          "type": "number",
          "format": "float"
        }
      }
    },
    "TermInSetQueryDoubleTerms": {
      "type": "object",
      "properties": {
        "terms": {
          "type": "array",
          "items": {
            "type": "number",
            "format": "double"
          }
        }
      }
    },
    "TermInSetQueryFloatTerms": {
      "type": "object",
      "properties": {
        "terms": {
          "type": "array",
          "items": {
            "type": "number",
            "format": "float"
          }
        }
      }
    },
    "TermInSetQueryIntTerms": {
      "type": "object",
      "properties": {
        "terms": {
          "type": "array",
          "items": {
            "type": "integer",
            "format": "int32"
          }
        }
      }
    },
    "TermInSetQueryLongTerms": {
      "type": "object",
      "properties": {
        "terms": {
          "type": "array",
          "items": {
            "type": "string",
            "format": "int64"
          }
        }
      }
    },
    "TermInSetQueryTextTerms": {
      "type": "object",
      "properties": {
        "terms": {
          "type": "array",
          "items": {
            "type": "string"
          }
        }
      }
    },
    "TotalHitsRelation": {
      "type": "string",
      "enum": [
        "EQUAL_TO",
        "GREATER_THAN_OR_EQUAL_TO"
      ],
      "default": "EQUAL_TO",
      "description": "* How the {TotalHits#value} should be interpreted.\n\n - EQUAL_TO: The total hit count is equal to {@link TotalHits#value}.\n - GREATER_THAN_OR_EQUAL_TO: The total hit count is greater than or equal to {@link TotalHits#value}."
    },
    "apiHttpBody": {
      "type": "object",
      "properties": {
        "content_type": {
          "type": "string",
          "description": "The HTTP Content-Type header value specifying the content type of the body."
        },
        "data": {
          "type": "string",
          "format": "byte",
          "description": "The HTTP request/response body as raw binary."
        },
        "extensions": {
          "type": "array",
          "items": {
            "$ref": "#/definitions/protobufAny"
          },
          "description": "Application specific response metadata. Must be set in the first response\nfor streaming APIs."
        }
      },
      "description": "Message that represents an arbitrary HTTP body. It should only be used for\npayload formats that can't be represented as JSON, such as raw binary or\nan HTML page.\n\n\nThis message can be used both in streaming and non-streaming API methods in\nthe request as well as the response.\n\nIt can be used as a top-level request field, which is convenient if one\nwants to extract parameters from either the URL or HTTP template into the\nrequest fields and also want access to the raw HTTP body.\n\nExample:\n\n    message GetResourceRequest {\n      // A unique request id.\n      string request_id = 1;\n\n      // The raw HTTP body is bound to this field.\n      google.api.HttpBody http_body = 2;\n    }\n\n    service ResourceService {\n      rpc GetResource(GetResourceRequest) returns (google.api.HttpBody);\n      rpc UpdateResource(google.api.HttpBody) returns\n      (google.protobuf.Empty);\n    }\n\nExample with streaming methods:\n\n    service CaldavService {\n      rpc GetCalendar(stream google.api.HttpBody)\n        returns (stream google.api.HttpBody);\n      rpc UpdateCalendar(stream google.api.HttpBody)\n        returns (stream google.api.HttpBody);\n    }\n\nUse of this type only changes how the request and response bodies are\nhandled, all other features will continue to work unchanged."
    },
    "luceneserverAddDocumentRequest": {
      "type": "object",
      "properties": {
        "indexName": {
          "type": "string"
        },
        "fields": {
          "type": "object",
          "additionalProperties": {
            "$ref": "#/definitions/AddDocumentRequestMultiValuedField"
          }
        }
      }
    },
    "luceneserverAddDocumentResponse": {
      "type": "object",
      "properties": {
        "genId": {
          "type": "string"
        },
        "primaryId": {
          "type": "string",
          "title": "Unique identifier for the primary instance that processed the request"
        }
      }
    },
    "luceneserverAddReplicaResponse": {
      "type": "object",
      "properties": {
        "ok": {
          "type": "string"
        }
      }
    },
    "luceneserverAnalyzer": {
      "type": "object",
      "properties": {
        "predefined": {
          "type": "string"
        },
        "custom": {
          "$ref": "#/definitions/luceneserverCustomAnalyzer"
        }
      }
    },
    "luceneserverAnalyzingSuggester": {
      "type": "object",
      "properties": {
        "analyzer": {
          "type": "string"
        },
        "indexAnalyzer": {
          "type": "string"
        },
        "queryAnalyzer": {
          "type": "string"
        },
        "maxSurfaceFormsPerAnalyzedForm": {
          "type": "integer",
          "format": "int32"
        },
        "maxGraphExpansions": {
          "type": "integer",
          "format": "int32"
        },
        "preserveSep": {
          "type": "boolean"
        },
        "exactFirst": {
          "type": "boolean"
        }
      },
      "title": "Suggester that first analyzes the surface form, adds the analyzed form to a weighted FST, and then does the same thing at lookup time (see @lucene:suggest:org.apache.lucene.search.suggest.analyzing.AnalyzingSuggester"
    },
    "luceneserverBackupIndexRequest": {
      "type": "object",
      "properties": {
        "indexName": {
          "type": "string"
        },
        "serviceName": {
          "type": "string"
        },
        "resourceName": {
          "type": "string"
        },
        "completeDirectory": {
          "type": "boolean"
        },
        "stream": {
          "type": "boolean"
        }
      }
    },
    "luceneserverBackupIndexResponse": {
      "type": "object",
      "properties": {
        "dataVersionHash": {
          "type": "string"
        },
        "metadataVersionHash": {
          "type": "string"
        }
      }
    },
    "luceneserverBackupWarmingQueriesRequest": {
      "type": "object",
      "properties": {
        "index": {
          "type": "string"
        },
        "serviceName": {
          "type": "string"
        },
        "numQueriesThreshold": {
          "type": "integer",
          "format": "int32"
        },
        "uptimeMinutesThreshold": {
          "type": "integer",
          "format": "int32"
        }
      }
    },
    "luceneserverBackupWarmingQueriesResponse": {
      "type": "object"
    },
    "luceneserverBooleanClause": {
      "type": "object",
      "properties": {
        "query": {
          "$ref": "#/definitions/luceneserverQuery"
        },
        "occur": {
          "$ref": "#/definitions/BooleanClauseOccur"
        }
      },
      "description": "A clause in a BooleanQuery."
    },
    "luceneserverBooleanQuery": {
      "type": "object",
      "properties": {
        "clauses": {
          "type": "array",
          "items": {
            "$ref": "#/definitions/luceneserverBooleanClause"
          }
        },
        "minimumNumberShouldMatch": {
          "type": "integer",
          "format": "int32"
        }
      },
      "description": "A query that matches documents using boolean combinations of other queries."
    },
    "luceneserverBucketResult": {
      "type": "object",
      "properties": {
        "buckets": {
          "type": "array",
          "items": {
            "$ref": "#/definitions/BucketResultBucket"
          }
        },
        "totalBuckets": {
          "type": "integer",
          "format": "int32",
          "description": "Number of unique buckets, including those not in the buckets list."
        },
        "totalOtherCounts": {
          "type": "integer",
          "format": "int32",
          "description": "Number of other collected counts not represented in the buckets' counts."
        }
      }
    },
    "luceneserverBuildSuggestRequest": {
      "type": "object",
      "properties": {
        "indexName": {
          "type": "string"
        },
        "infixSuggester": {
          "$ref": "#/definitions/luceneserverInfixSuggester",
          "title": "A suggester that matches terms anywhere in the input text, not just as a prefix. (see @lucene:org:server.InfixSuggester)"
        },
        "analyzingSuggester": {
          "$ref": "#/definitions/luceneserverAnalyzingSuggester",
          "title": "Suggester that first analyzes the surface form, adds the analyzed form to a weighted FST, and then does the same thing at lookup time (see @lucene:suggest:org.apache.lucene.search.suggest.analyzing.AnalyzingSuggester"
        },
        "fuzzySuggester": {
          "$ref": "#/definitions/luceneserverFuzzySuggester",
          "title": "Implements a fuzzy AnalyzingSuggester (see @lucene:suggest:org.apache.lucene.search.suggest.analyzing.FuzzySuggester"
        },
        "completionInfixSuggester": {
          "$ref": "#/definitions/luceneserverCompletionInfixSuggester",
          "title": "A suggester that matches terms anywhere in the input text. The implementation is different from InfixSuggester"
        },
        "fuzzyInfixSuggester": {
          "$ref": "#/definitions/luceneserverFuzzyInfixSuggester",
          "description": "A suggester that matches fuzzy terms in the input text."
        },
        "localSource": {
          "$ref": "#/definitions/luceneserverSuggestLocalSource"
        },
        "nonLocalSource": {
          "$ref": "#/definitions/luceneserverSuggestNonLocalSource"
        },
        "suggestName": {
          "type": "string"
        }
      }
    },
    "luceneserverBuildSuggestResponse": {
      "type": "object",
      "properties": {
        "sizeInBytes": {
          "type": "string",
          "format": "int64"
        },
        "count": {
          "type": "string",
          "format": "int64"
        }
      }
    },
    "luceneserverCollector": {
      "type": "object",
      "properties": {
        "terms": {
          "$ref": "#/definitions/luceneserverTermsCollector",
          "description": "Collector for aggregating based on term values."
        },
        "pluginCollector": {
          "$ref": "#/definitions/luceneserverPluginCollector"
        }
      },
      "description": "Definition of additional document collector."
    },
    "luceneserverCollectorResult": {
      "type": "object",
      "properties": {
        "bucketResult": {
          "$ref": "#/definitions/luceneserverBucketResult",
          "description": "Result of collector that produces buckets and counts."
        },
        "anyResult": {
          "$ref": "#/definitions/protobufAny",
          "title": "Flexible collector result for additional document collectors"
        }
      }
    },
    "luceneserverCommitRequest": {
      "type": "object",
      "properties": {
        "indexName": {
          "type": "string"
        }
      }
    },
    "luceneserverCommitResponse": {
      "type": "object",
      "properties": {
        "gen": {
          "type": "string",
          "format": "int64",
          "description": "sequence number of the last operation in the commit.  All sequence numbers less than this value\nwill be reflected in the commit, and all others will not."
        },
        "primaryId": {
          "type": "string",
          "title": "Unique identifier for the primary instance that processed the request"
        }
      }
    },
    "luceneserverCompletionInfixSuggester": {
      "type": "object",
      "properties": {
        "analyzer": {
          "type": "string"
        },
        "indexAnalyzer": {
          "type": "string"
        },
        "queryAnalyzer": {
          "type": "string"
        }
      },
      "title": "A suggester that matches terms anywhere in the input text. The implementation is different from InfixSuggester"
    },
    "luceneserverConditionalTokenFilter": {
      "type": "object",
      "properties": {
        "condition": {
          "$ref": "#/definitions/luceneserverNameAndParams"
        },
        "tokenFilters": {
          "type": "array",
          "items": {
            "$ref": "#/definitions/luceneserverNameAndParams"
          }
        }
      }
    },
    "luceneserverCopyState": {
      "type": "object",
      "properties": {
        "infoBytesLength": {
          "type": "integer",
          "format": "int32"
        },
        "infoBytes": {
          "type": "string",
          "format": "byte"
        },
        "gen": {
          "type": "string",
          "format": "int64"
        },
        "version": {
          "type": "string",
          "format": "int64"
        },
        "filesMetadata": {
          "$ref": "#/definitions/luceneserverFilesMetadata"
        },
        "completedMergeFilesSize": {
          "type": "integer",
          "format": "int32"
        },
        "completedMergeFiles": {
          "type": "array",
          "items": {
            "type": "string"
          }
        },
        "primaryGen": {
          "type": "string",
          "format": "int64"
        }
      },
      "description": "Holds incRef'd file level details for one point-in-time segment infos on the primary node."
    },
    "luceneserverCreateIndexRequest": {
      "type": "object",
      "properties": {
        "indexName": {
          "type": "string"
        }
      },
      "title": "Input to createIndex"
    },
    "luceneserverCreateIndexResponse": {
      "type": "object",
      "properties": {
        "response": {
          "type": "string"
        }
      },
      "title": "Response from Server to createIndex"
    },
    "luceneserverCreateSnapshotRequest": {
      "type": "object",
      "properties": {
        "indexName": {
          "type": "string"
        },
        "openSearcher": {
          "type": "boolean"
        }
      },
      "description": "Creates a snapshot in the index, which is saved point-in-time view of the last commit in the\nindex such that no files referenced by that snapshot will be deleted by ongoing indexing until\nthe snapshot is released with @releaseSnapshot.  Note that this will reference the last commit,\nso be sure to call commit first if you have pending changes that you'd like to be included in\nthe snapshot.\u003cp\u003eThis can be used for backup purposes, i.e. after creating the snapshot you can\ncopy all referenced files to backup storage, and then release the snapshot once complete.\nTo restore the backup, just copy all the files back and restart the server.  It can also\nbe used for transactional purposes, i.e. if you sometimes need to search a specific snapshot\ninstead of the current live index.\u003cp\u003eCreating a snapshot is very fast (does not require any\nfile copying), but over time it will consume extra disk space as old segments are merged in\nthe index.  Be sure to release the snapshot once you're done.  Snapshots survive shutdown\nand restart of the server.  Returns all protected filenames referenced by this snapshot:\nthese files will not change and will not be deleted until the snapshot is released.\nThis returns the directories and files referenced by the snapshot."
    },
    "luceneserverCreateSnapshotResponse": {
      "type": "object",
      "properties": {
        "indexFiles": {
          "type": "array",
          "items": {
            "type": "string"
          }
        },
        "taxonomyFiles": {
          "type": "array",
          "items": {
            "type": "string"
          }
        },
        "stateFiles": {
          "type": "array",
          "items": {
            "type": "string"
          }
        },
        "snapshotId": {
          "$ref": "#/definitions/luceneserverSnapshotId"
        }
      }
    },
    "luceneserverCustomAnalyzer": {
      "type": "object",
      "properties": {
        "charFilters": {
          "type": "array",
          "items": {
            "$ref": "#/definitions/luceneserverNameAndParams"
          }
        },
        "tokenizer": {
          "$ref": "#/definitions/luceneserverNameAndParams"
        },
        "tokenFilters": {
          "type": "array",
          "items": {
            "$ref": "#/definitions/luceneserverNameAndParams"
          }
        },
        "conditionalTokenFilters": {
          "type": "array",
          "items": {
            "$ref": "#/definitions/luceneserverConditionalTokenFilter"
          }
        },
        "defaultMatchVersion": {
          "type": "string"
        },
        "positionIncrementGap": {
          "$ref": "#/definitions/luceneserverIntObject"
        },
        "offsetGap": {
          "$ref": "#/definitions/luceneserverIntObject"
        }
      }
    },
    "luceneserverCustomRequest": {
      "type": "object",
      "properties": {
        "id": {
          "type": "string"
        },
        "path": {
          "type": "string"
        },
        "params": {
          "type": "object",
          "additionalProperties": {
            "type": "string"
          }
        }
      }
    },
    "luceneserverCustomResponse": {
      "type": "object",
      "properties": {
        "response": {
          "type": "object",
          "additionalProperties": {
            "type": "string"
          }
        }
      }
    },
    "luceneserverDeleteAllDocumentsRequest": {
      "type": "object",
      "properties": {
        "indexName": {
          "type": "string"
        }
      }
    },
    "luceneserverDeleteAllDocumentsResponse": {
      "type": "object",
      "properties": {
        "genId": {
          "type": "string"
        }
      }
    },
    "luceneserverDeleteByQueryRequest": {
      "type": "object",
      "properties": {
        "indexName": {
          "type": "string"
        },
        "query": {
          "type": "array",
          "items": {
            "$ref": "#/definitions/luceneserverQuery"
          }
        }
      }
    },
    "luceneserverDeleteIndexBackupRequest": {
      "type": "object",
      "properties": {
        "indexName": {
          "type": "string"
        },
        "serviceName": {
          "type": "string"
        },
        "resourceName": {
          "type": "string"
        },
        "nDays": {
          "type": "integer",
          "format": "int32"
        }
      }
    },
    "luceneserverDeleteIndexBackupResponse": {
      "type": "object",
      "properties": {
        "deletedResourceDataHashes": {
          "type": "array",
          "items": {
            "type": "string"
          }
        },
        "deletedResourceMetadataHashes": {
          "type": "array",
          "items": {
            "type": "string"
          }
        },
        "deletedDataVersions": {
          "type": "array",
          "items": {
            "type": "string"
          }
        },
        "deletedMetadataVersions": {
          "type": "array",
          "items": {
            "type": "string"
          }
        }
      }
    },
    "luceneserverDeleteIndexRequest": {
      "type": "object",
      "properties": {
        "indexName": {
          "type": "string"
        }
      }
    },
    "luceneserverDeleteIndexResponse": {
      "type": "object",
      "properties": {
        "ok": {
          "type": "string"
        }
      }
    },
    "luceneserverDisjunctionMaxQuery": {
      "type": "object",
      "properties": {
        "disjuncts": {
          "type": "array",
          "items": {
            "$ref": "#/definitions/luceneserverQuery"
          }
        },
        "tieBreakerMultiplier": {
          "type": "number",
          "format": "float"
        }
      },
      "description": "A query that generates the union of documents produced by its subqueries, and that scores each document with the\nmaximum score for that document as produced by any subquery, plus a tie breaking increment for any additional matching subqueries."
    },
    "luceneserverDummyResponse": {
      "type": "object",
      "properties": {
        "ok": {
          "type": "string"
        }
      }
    },
    "luceneserverExistsQuery": {
      "type": "object",
      "properties": {
        "field": {
          "type": "string"
        }
      },
      "description": "A query that matches documents which contain a value for a field."
    },
    "luceneserverFacet": {
      "type": "object",
      "properties": {
        "dim": {
          "type": "string"
        },
        "paths": {
          "type": "array",
          "items": {
            "type": "string"
          }
        },
        "numericRange": {
          "type": "array",
          "items": {
            "$ref": "#/definitions/luceneserverNumericRangeType"
          }
        },
        "useOrdsCache": {
          "type": "boolean"
        },
        "labels": {
          "type": "array",
          "items": {
            "type": "string"
          }
        },
        "topN": {
          "type": "integer",
          "format": "int32"
        },
        "script": {
          "$ref": "#/definitions/luceneserverScript"
        },
        "sampleTopDocs": {
          "type": "integer",
          "format": "int32"
        },
        "name": {
          "type": "string"
        }
      }
    },
    "luceneserverFacetHierarchyPath": {
      "type": "object",
      "properties": {
        "value": {
          "type": "array",
          "items": {
            "type": "string"
          }
        }
      }
    },
    "luceneserverFacetResult": {
      "type": "object",
      "properties": {
        "dim": {
          "type": "string"
        },
        "path": {
          "type": "array",
          "items": {
            "type": "string"
          }
        },
        "value": {
          "type": "number",
          "format": "double"
        },
        "labelValues": {
          "type": "array",
          "items": {
            "$ref": "#/definitions/luceneserverLabelAndValue"
          }
        },
        "childCount": {
          "type": "string",
          "format": "int64"
        },
        "name": {
          "type": "string"
        }
      }
    },
    "luceneserverFacetType": {
      "type": "string",
      "enum": [
        "NO_FACETS",
        "FLAT",
        "HIERARCHY",
        "NUMERIC_RANGE",
        "SORTED_SET_DOC_VALUES"
      ],
      "default": "NO_FACETS",
      "description": "Whether/How this field should index facets, and how."
    },
    "luceneserverFetchTask": {
      "type": "object",
      "properties": {
        "name": {
          "type": "string"
        },
        "params": {
          "type": "object"
        }
      }
    },
    "luceneserverField": {
      "type": "object",
      "properties": {
        "name": {
          "type": "string"
        },
        "type": {
          "$ref": "#/definitions/luceneserverFieldType"
        },
        "search": {
          "type": "boolean"
        },
        "store": {
          "type": "boolean"
        },
        "storeDocValues": {
          "type": "boolean"
        },
        "sort": {
          "type": "boolean"
        },
        "tokenize": {
          "type": "boolean"
        },
        "group": {
          "type": "boolean"
        },
        "multiValued": {
          "type": "boolean"
        },
        "highlight": {
          "type": "boolean"
        },
        "omitNorms": {
          "type": "boolean"
        },
        "dateTimeFormat": {
          "type": "string"
        },
        "postingsFormat": {
          "type": "string"
        },
        "docValuesFormat": {
          "type": "string"
        },
        "indexOptions": {
          "$ref": "#/definitions/luceneserverIndexOptions"
        },
        "script": {
          "$ref": "#/definitions/luceneserverScript"
        },
        "analyzer": {
          "$ref": "#/definitions/luceneserverAnalyzer",
          "title": "TODO make analyzers message types i.e. StandardAnalyzer, EnglishAnalyzer, CustomAnalyzer etc"
        },
        "indexAnalyzer": {
          "$ref": "#/definitions/luceneserverAnalyzer"
        },
        "searchAnalyzer": {
          "$ref": "#/definitions/luceneserverAnalyzer"
        },
        "termVectors": {
          "$ref": "#/definitions/luceneserverTermVectors"
        },
        "similarity": {
          "type": "string",
          "title": "TODO make similarity message types i.d. DefaultSimilarity, CustomSimilarity, BM25Similarity;"
        },
        "facet": {
          "$ref": "#/definitions/luceneserverFacetType"
        },
        "facetIndexFieldName": {
          "type": "string"
        },
        "additionalProperties": {
          "type": "object"
        },
        "similarityParams": {
          "type": "object"
        },
        "childFields": {
          "type": "array",
          "items": {
            "$ref": "#/definitions/luceneserverField"
          }
        },
        "eagerGlobalOrdinals": {
          "type": "boolean"
        },
        "nestedDoc": {
          "type": "boolean"
        },
<<<<<<< HEAD
        "eagerFieldGlobalOrdinals": {
          "type": "boolean",
          "description": "If field based global ordinals should be built up front, otherwise this is done lazily on first access. Currently only for fields with text doc values (TEXT/ATOM)."
=======
        "vectorDimensions": {
          "type": "integer",
          "format": "int32"
>>>>>>> 668cceb0
        }
      }
    },
    "luceneserverFieldDefRequest": {
      "type": "object",
      "properties": {
        "indexName": {
          "type": "string"
        },
        "field": {
          "type": "array",
          "items": {
            "$ref": "#/definitions/luceneserverField"
          }
        }
      },
      "title": "Input to registerFields"
    },
    "luceneserverFieldDefResponse": {
      "type": "object",
      "properties": {
        "response": {
          "type": "string"
        }
      },
      "title": "Response from Server for registerFields"
    },
    "luceneserverFieldType": {
      "type": "string",
      "enum": [
        "ATOM",
        "TEXT",
        "BOOLEAN",
        "LONG",
        "INT",
        "DOUBLE",
        "FLOAT",
        "LAT_LON",
        "DATE_TIME",
        "VIRTUAL",
        "INTERNAL",
        "CUSTOM",
        "_ID",
        "POLYGON",
        "OBJECT",
        "VECTOR"
      ],
      "default": "ATOM",
      "description": "- VIRTUAL: TODO name this \"dynamic\" instead of \"virtual\"?\n - INTERNAL: TODO need tests for internal:\n - VECTOR: List of float values",
      "title": "Type of the field"
    },
    "luceneserverFileMetadata": {
      "type": "object",
      "properties": {
        "fileName": {
          "type": "string"
        },
        "len": {
          "type": "string",
          "format": "int64"
        },
        "checksum": {
          "type": "string",
          "format": "int64"
        },
        "headerLength": {
          "type": "integer",
          "format": "int32"
        },
        "header": {
          "type": "string",
          "format": "byte"
        },
        "footerLength": {
          "type": "integer",
          "format": "int32"
        },
        "footer": {
          "type": "string",
          "format": "byte"
        }
      }
    },
    "luceneserverFilesMetadata": {
      "type": "object",
      "properties": {
        "numFiles": {
          "type": "integer",
          "format": "int32"
        },
        "fileMetadata": {
          "type": "array",
          "items": {
            "$ref": "#/definitions/luceneserverFileMetadata"
          }
        }
      }
    },
    "luceneserverForceMergeDeletesRequest": {
      "type": "object",
      "properties": {
        "indexName": {
          "type": "string"
        },
        "doWait": {
          "type": "boolean"
        }
      }
    },
    "luceneserverForceMergeDeletesResponse": {
      "type": "object",
      "properties": {
        "status": {
          "$ref": "#/definitions/luceneserverForceMergeDeletesResponseStatus"
        }
      }
    },
    "luceneserverForceMergeDeletesResponseStatus": {
      "type": "string",
      "enum": [
        "FORCE_MERGE_DELETES_COMPLETED",
        "FORCE_MERGE_DELETES_SUBMITTED"
      ],
      "default": "FORCE_MERGE_DELETES_COMPLETED"
    },
    "luceneserverForceMergeRequest": {
      "type": "object",
      "properties": {
        "indexName": {
          "type": "string"
        },
        "maxNumSegments": {
          "type": "integer",
          "format": "int32"
        },
        "doWait": {
          "type": "boolean"
        }
      }
    },
    "luceneserverForceMergeResponse": {
      "type": "object",
      "properties": {
        "status": {
          "$ref": "#/definitions/luceneserverForceMergeResponseStatus"
        }
      }
    },
    "luceneserverForceMergeResponseStatus": {
      "type": "string",
      "enum": [
        "FORCE_MERGE_COMPLETED",
        "FORCE_MERGE_SUBMITTED"
      ],
      "default": "FORCE_MERGE_COMPLETED"
    },
    "luceneserverFunctionFilterQuery": {
      "type": "object",
      "properties": {
        "script": {
          "$ref": "#/definitions/luceneserverScript"
        }
      },
      "title": "A query that retrieves all documents with a positive score calculated by the script"
    },
    "luceneserverFunctionScoreQuery": {
      "type": "object",
      "properties": {
        "query": {
          "$ref": "#/definitions/luceneserverQuery"
        },
        "script": {
          "$ref": "#/definitions/luceneserverScript"
        }
      },
      "description": "A query that wraps another query and uses custom scoring logic to compute the wrapped query's score."
    },
    "luceneserverFuzzyInfixSuggester": {
      "type": "object",
      "properties": {
        "analyzer": {
          "type": "string"
        },
        "indexAnalyzer": {
          "type": "string"
        },
        "queryAnalyzer": {
          "type": "string"
        },
        "minFuzzyLength": {
          "type": "integer",
          "format": "int32"
        },
        "nonFuzzyPrefix": {
          "type": "integer",
          "format": "int32"
        },
        "maxEdits": {
          "type": "integer",
          "format": "int32"
        },
        "transpositions": {
          "type": "boolean"
        },
        "unicodeAware": {
          "type": "boolean"
        }
      },
      "title": "A suggester that matches fuzzy terms in the input text"
    },
    "luceneserverFuzzyParams": {
      "type": "object",
      "properties": {
        "maxEdits": {
          "type": "integer",
          "format": "int32"
        },
        "prefixLength": {
          "type": "integer",
          "format": "int32"
        },
        "maxExpansions": {
          "type": "integer",
          "format": "int32"
        },
        "transpositions": {
          "type": "boolean"
        }
      }
    },
    "luceneserverFuzzySuggester": {
      "type": "object",
      "properties": {
        "analyzer": {
          "type": "string"
        },
        "indexAnalyzer": {
          "type": "string"
        },
        "queryAnalyzer": {
          "type": "string"
        },
        "maxSurfaceFormsPerAnalyzedForm": {
          "type": "integer",
          "format": "int32"
        },
        "maxGraphExpansions": {
          "type": "integer",
          "format": "int32"
        },
        "preserveSep": {
          "type": "boolean"
        },
        "exactFirst": {
          "type": "boolean"
        },
        "minFuzzyLength": {
          "type": "integer",
          "format": "int32"
        },
        "nonFuzzyPrefix": {
          "type": "integer",
          "format": "int32"
        },
        "maxEdits": {
          "type": "integer",
          "format": "int32"
        },
        "transpositions": {
          "type": "boolean"
        },
        "unicodeAware": {
          "type": "boolean"
        }
      },
      "title": "Implements a fuzzy AnalyzingSuggester (see @lucene:suggest:org.apache.lucene.search.suggest.analyzing.FuzzySuggester"
    },
    "luceneserverGeoBoundingBoxQuery": {
      "type": "object",
      "properties": {
        "field": {
          "type": "string"
        },
        "topLeft": {
          "$ref": "#/definitions/typeLatLng"
        },
        "bottomRight": {
          "$ref": "#/definitions/typeLatLng"
        }
      },
      "description": "A query that matches documents with geopoint within the geo box."
    },
    "luceneserverGeoPointQuery": {
      "type": "object",
      "properties": {
        "field": {
          "type": "string"
        },
        "point": {
          "$ref": "#/definitions/typeLatLng"
        }
      },
      "description": "A query that matches documents with polygon that contains the geo point."
    },
    "luceneserverGeoRadiusQuery": {
      "type": "object",
      "properties": {
        "field": {
          "type": "string"
        },
        "center": {
          "$ref": "#/definitions/typeLatLng"
        },
        "radius": {
          "type": "string"
        }
      },
      "title": "A query that matches documents with geo point within the radius of target geo point"
    },
    "luceneserverGetAllSnapshotGenResponse": {
      "type": "object",
      "properties": {
        "indexGens": {
          "type": "array",
          "items": {
            "type": "string",
            "format": "int64"
          }
        }
      }
    },
    "luceneserverGetNodesResponse": {
      "type": "object",
      "properties": {
        "nodes": {
          "type": "array",
          "items": {
            "$ref": "#/definitions/luceneserverNodeInfo"
          }
        }
      }
    },
    "luceneserverHealthCheckResponse": {
      "type": "object",
      "properties": {
        "health": {
          "$ref": "#/definitions/luceneserverTransferStatusCode"
        }
      }
    },
    "luceneserverIndexLiveSettings": {
      "type": "object",
      "properties": {
        "maxRefreshSec": {
          "type": "number",
          "format": "double",
          "title": "Longest time to wait before reopening IndexSearcher (i.e., periodic background reopen), default: 1.0"
        },
        "minRefreshSec": {
          "type": "number",
          "format": "double",
          "title": "Shortest time to wait before reopening IndexSearcher (i.e., when a search is waiting for a specific indexGen), default: 0.05"
        },
        "maxSearcherAgeSec": {
          "type": "number",
          "format": "double",
          "title": "Non-current searchers older than this are pruned, default: 60.0"
        },
        "indexRamBufferSizeMB": {
          "type": "number",
          "format": "double",
          "title": "Size (in MB) of IndexWriter's RAM buffer, default: 16.0"
        },
        "addDocumentsMaxBufferLen": {
          "type": "integer",
          "format": "int32",
          "title": "Max number of documents to add at a time, default: 100"
        },
        "sliceMaxDocs": {
          "type": "integer",
          "format": "int32",
          "title": "Maximum number of documents allowed in a parallel search slice, default: 250,000"
        },
        "sliceMaxSegments": {
          "type": "integer",
          "format": "int32",
          "title": "Maximum number of segments allowed in a parallel search slice, default: 5"
        },
        "virtualShards": {
          "type": "integer",
          "format": "int32",
          "title": "Number of virtual shards to use for this index, default: 1"
        },
        "maxMergedSegmentMB": {
          "type": "integer",
          "format": "int32",
          "title": "Maximum sized segment to produce during normal merging, default: 5GB"
        },
        "segmentsPerTier": {
          "type": "integer",
          "format": "int32",
          "title": "Number of segments per tier used by TieredMergePolicy, default: 10"
        },
        "defaultSearchTimeoutSec": {
          "type": "number",
          "format": "double",
          "title": "Timeout value to used when not specified in the search request, or 0 for no timeout, default: 0"
        },
        "defaultSearchTimeoutCheckEvery": {
          "type": "integer",
          "format": "int32",
          "title": "Timeout check every value to use when not specified in the search request, or 0 for none, default: 0"
        },
        "defaultTerminateAfter": {
          "type": "integer",
          "format": "int32",
          "title": "Terminate after value to use when not specified in the search request, or 0 for none, default: 0"
        }
      }
    },
    "luceneserverIndexOptions": {
      "type": "string",
      "enum": [
        "DOCS_FREQS_POSITIONS",
        "DOCS",
        "DOCS_FREQS",
        "DOCS_FREQS_POSITIONS_OFFSETS"
      ],
      "default": "DOCS_FREQS_POSITIONS",
      "description": "How the tokens should be indexed."
    },
    "luceneserverIndexSettings": {
      "type": "object",
      "properties": {
        "nrtCachingDirectoryMaxMergeSizeMB": {
          "type": "number",
          "format": "double",
          "title": "Largest merged segment size to cache in RAMDirectory, default: 5.0MB"
        },
        "nrtCachingDirectoryMaxSizeMB": {
          "type": "number",
          "format": "double",
          "title": "Largest overall size for all files cached in NRTCachingDirectory, default: 60.0MB"
        },
        "concurrentMergeSchedulerMaxThreadCount": {
          "type": "integer",
          "format": "int32",
          "title": "How many merge threads to allow at once"
        },
        "concurrentMergeSchedulerMaxMergeCount": {
          "type": "integer",
          "format": "int32",
          "title": "Maximum backlog of pending merges before indexing threads are stalled"
        },
        "indexSort": {
          "$ref": "#/definitions/luceneserverSortFields",
          "title": "Index time sorting; can only be written once\", SearchHandler.SORT_TYPE"
        },
        "indexMergeSchedulerAutoThrottle": {
          "type": "boolean",
          "title": "Turn on/off the merge scheduler's auto throttling, default: off"
        },
        "directory": {
          "type": "string",
          "title": "Base Directory implementation to use (NRTCachingDirectory will wrap this) either one of the core implementations (FSDirectory, MMapDirectory, NIOFSDirectory, SimpleFSDirectory, RAMDirectory (for temporary indices!) or a fully qualified path to a Directory implementation that has a public constructor taking a single File argument default: FSDirectory"
        }
      }
    },
    "luceneserverIndexStatsResponse": {
      "type": "object",
      "properties": {
        "indexName": {
          "type": "string"
        },
        "statsResponse": {
          "$ref": "#/definitions/luceneserverStatsResponse"
        }
      }
    },
    "luceneserverIndicesResponse": {
      "type": "object",
      "properties": {
        "indicesResponse": {
          "type": "array",
          "items": {
            "$ref": "#/definitions/luceneserverIndexStatsResponse"
          }
        }
      }
    },
    "luceneserverInfixSuggester": {
      "type": "object",
      "properties": {
        "analyzer": {
          "type": "string"
        },
        "indexAnalyzer": {
          "type": "string"
        },
        "queryAnalyzer": {
          "type": "string"
        }
      },
      "title": "A suggester that matches terms anywhere in the input text, not just as a prefix. (see @lucene:org:server.InfixSuggester)"
    },
    "luceneserverIntObject": {
      "type": "object",
      "properties": {
        "int": {
          "type": "integer",
          "format": "int32"
        }
      },
      "title": "Used to be able to check if a value was set"
    },
    "luceneserverLabelAndValue": {
      "type": "object",
      "properties": {
        "label": {
          "type": "string"
        },
        "value": {
          "type": "number",
          "format": "double"
        }
      }
    },
    "luceneserverLiveSettingsRequest": {
      "type": "object",
      "properties": {
        "indexName": {
          "type": "string"
        },
        "maxRefreshSec": {
          "type": "number",
          "format": "double",
          "description": "Longest time to wait before reopening IndexSearcher (i.e., periodic background reopen)."
        },
        "minRefreshSec": {
          "type": "number",
          "format": "double",
          "description": "Shortest time to wait before reopening IndexSearcher (i.e., when a search is waiting for a specific indexGen)."
        },
        "maxSearcherAgeSec": {
          "type": "number",
          "format": "double",
          "description": "Non-current searchers older than this are pruned."
        },
        "indexRamBufferSizeMB": {
          "type": "number",
          "format": "double",
          "description": "Size (in MB) of IndexWriter's RAM buffer."
        },
        "addDocumentsMaxBufferLen": {
          "type": "integer",
          "format": "int32",
          "description": "Max number of documents to add at a time."
        },
        "sliceMaxDocs": {
          "type": "integer",
          "format": "int32",
          "description": "Maximum number of documents allowed in a parallel search slice."
        },
        "sliceMaxSegments": {
          "type": "integer",
          "format": "int32",
          "description": "Maximum number of segments allowed in a parallel search slice."
        },
        "virtualShards": {
          "type": "integer",
          "format": "int32",
          "description": "Number of virtual shards to use for this index."
        },
        "maxMergedSegmentMB": {
          "type": "integer",
          "format": "int32",
          "title": "Maximum sized segment to produce during normal merging"
        },
        "segmentsPerTier": {
          "type": "integer",
          "format": "int32",
          "title": "Number of segments per tier used by TieredMergePolicy"
        },
        "defaultSearchTimeoutSec": {
          "type": "number",
          "format": "double",
          "description": "Timeout value to used when not specified in the search request."
        },
        "defaultSearchTimeoutCheckEvery": {
          "type": "integer",
          "format": "int32",
          "description": "Timeout check every value to use when not specified in the search request."
        },
        "defaultTerminateAfter": {
          "type": "integer",
          "format": "int32",
          "description": "Terminate after value to use when not specified in the search request."
        }
      },
      "title": "Input to liveSettings"
    },
    "luceneserverLiveSettingsResponse": {
      "type": "object",
      "properties": {
        "response": {
          "type": "string"
        }
      },
      "title": "Response from Server to liveSettings"
    },
    "luceneserverLiveSettingsV2Request": {
      "type": "object",
      "properties": {
        "indexName": {
          "type": "string",
          "title": "Index name"
        },
        "liveSettings": {
          "$ref": "#/definitions/luceneserverIndexLiveSettings",
          "title": "Live settings to merge into existing live settings, or unset to get current live settings"
        }
      }
    },
    "luceneserverLiveSettingsV2Response": {
      "type": "object",
      "properties": {
        "liveSettings": {
          "$ref": "#/definitions/luceneserverIndexLiveSettings",
          "title": "Current live settings, including default values"
        }
      }
    },
    "luceneserverMatchOperator": {
      "type": "string",
      "enum": [
        "SHOULD",
        "MUST"
      ],
      "default": "SHOULD"
    },
    "luceneserverMatchPhraseQuery": {
      "type": "object",
      "properties": {
        "field": {
          "type": "string"
        },
        "query": {
          "type": "string"
        },
        "slop": {
          "type": "integer",
          "format": "int32"
        },
        "analyzer": {
          "$ref": "#/definitions/luceneserverAnalyzer"
        }
      },
      "description": "A query that analyzes the text before finding matching documents. The tokens resulting from the analysis are combined into a PhraseQuery."
    },
    "luceneserverMatchQuery": {
      "type": "object",
      "properties": {
        "field": {
          "type": "string"
        },
        "query": {
          "type": "string"
        },
        "operator": {
          "$ref": "#/definitions/luceneserverMatchOperator"
        },
        "minimumNumberShouldMatch": {
          "type": "integer",
          "format": "int32"
        },
        "analyzer": {
          "$ref": "#/definitions/luceneserverAnalyzer"
        },
        "fuzzyParams": {
          "$ref": "#/definitions/luceneserverFuzzyParams"
        }
      },
      "description": "A query that analyzes the text before finding matching documents. The tokens resulting from the analysis are combined using term queries in boolean clauses."
    },
    "luceneserverMode": {
      "type": "string",
      "enum": [
        "STANDALONE",
        "PRIMARY",
        "REPLICA"
      ],
      "default": "STANDALONE"
    },
    "luceneserverMultiMatchQuery": {
      "type": "object",
      "properties": {
        "fields": {
          "type": "array",
          "items": {
            "type": "string"
          }
        },
        "query": {
          "type": "string"
        },
        "fieldBoosts": {
          "type": "object",
          "additionalProperties": {
            "type": "number",
            "format": "float"
          }
        },
        "operator": {
          "$ref": "#/definitions/luceneserverMatchOperator"
        },
        "minimumNumberShouldMatch": {
          "type": "integer",
          "format": "int32"
        },
        "analyzer": {
          "$ref": "#/definitions/luceneserverAnalyzer"
        },
        "fuzzyParams": {
          "$ref": "#/definitions/luceneserverFuzzyParams"
        },
        "tieBreakerMultiplier": {
          "type": "number",
          "format": "float"
        }
      },
      "description": "A query that creates a match query for each field provided and wraps all the match queries in a disjunction max query."
    },
    "luceneserverNameAndParams": {
      "type": "object",
      "properties": {
        "name": {
          "type": "string"
        },
        "params": {
          "type": "object",
          "additionalProperties": {
            "type": "string"
          }
        }
      }
    },
    "luceneserverNestedQuery": {
      "type": "object",
      "properties": {
        "query": {
          "$ref": "#/definitions/luceneserverQuery"
        },
        "path": {
          "type": "string"
        },
        "scoreMode": {
          "$ref": "#/definitions/NestedQueryScoreMode"
        }
      }
    },
    "luceneserverNodeInfo": {
      "type": "object",
      "properties": {
        "hostname": {
          "type": "string"
        },
        "port": {
          "type": "integer",
          "format": "int32"
        }
      }
    },
    "luceneserverNumericRangeType": {
      "type": "object",
      "properties": {
        "label": {
          "type": "string"
        },
        "min": {
          "type": "string",
          "format": "int64"
        },
        "minInclusive": {
          "type": "boolean"
        },
        "max": {
          "type": "string",
          "format": "int64"
        },
        "maxInclusive": {
          "type": "boolean"
        }
      }
    },
    "luceneserverOneHighlight": {
      "type": "object",
      "properties": {
        "isHit": {
          "type": "boolean"
        },
        "text": {
          "type": "string"
        }
      }
    },
    "luceneserverOneSuggestLookupResponse": {
      "type": "object",
      "properties": {
        "suggestLookupHighlight": {
          "$ref": "#/definitions/luceneserverSuggestLookupHighlight",
          "title": "Expert: custom Object to hold the result of a highlighted suggestion (currently only works with AnalyzingInfixSuggester)"
        },
        "key": {
          "type": "string",
          "title": "the key's text"
        },
        "weight": {
          "type": "string",
          "format": "int64"
        },
        "payload": {
          "type": "string"
        }
      }
    },
    "luceneserverPhraseQuery": {
      "type": "object",
      "properties": {
        "slop": {
          "type": "integer",
          "format": "int32",
          "description": "Edit distance between respective positions of terms as defined in this PhraseQuery and the positions\nof terms in a document."
        },
        "field": {
          "type": "string"
        },
        "terms": {
          "type": "array",
          "items": {
            "type": "string"
          }
        }
      },
      "description": "A Query that matches documents containing a particular sequence of terms."
    },
    "luceneserverPluginCollector": {
      "type": "object",
      "properties": {
        "name": {
          "type": "string"
        },
        "params": {
          "type": "object"
        }
      },
      "title": "Defines an entry point for using a collector from a plugin"
    },
    "luceneserverPluginRescorer": {
      "type": "object",
      "properties": {
        "name": {
          "type": "string"
        },
        "params": {
          "type": "object"
        }
      },
      "title": "Defines an entry point for using a rescorer from plugin"
    },
    "luceneserverPoint": {
      "type": "object",
      "properties": {
        "latitude": {
          "type": "number",
          "format": "double"
        },
        "longitude": {
          "type": "number",
          "format": "double"
        }
      },
      "title": "Point representation"
    },
    "luceneserverProfileResult": {
      "type": "object",
      "properties": {
        "searchStats": {
          "$ref": "#/definitions/ProfileResultSearchStats"
        },
        "parsedQuery": {
          "type": "string"
        },
        "rewrittenQuery": {
          "type": "string"
        },
        "drillDownQuery": {
          "type": "string"
        }
      },
      "title": "Defines detailed profiling stats for queries that set profile=true"
    },
    "luceneserverQuery": {
      "type": "object",
      "properties": {
        "queryType": {
          "$ref": "#/definitions/luceneserverQueryType"
        },
        "boost": {
          "type": "number",
          "format": "float"
        },
        "booleanQuery": {
          "$ref": "#/definitions/luceneserverBooleanQuery"
        },
        "phraseQuery": {
          "$ref": "#/definitions/luceneserverPhraseQuery"
        },
        "functionScoreQuery": {
          "$ref": "#/definitions/luceneserverFunctionScoreQuery"
        },
        "termQuery": {
          "$ref": "#/definitions/luceneserverTermQuery"
        },
        "termInSetQuery": {
          "$ref": "#/definitions/luceneserverTermInSetQuery"
        },
        "disjunctionMaxQuery": {
          "$ref": "#/definitions/luceneserverDisjunctionMaxQuery"
        },
        "matchQuery": {
          "$ref": "#/definitions/luceneserverMatchQuery"
        },
        "matchPhraseQuery": {
          "$ref": "#/definitions/luceneserverMatchPhraseQuery"
        },
        "multiMatchQuery": {
          "$ref": "#/definitions/luceneserverMultiMatchQuery"
        },
        "rangeQuery": {
          "$ref": "#/definitions/luceneserverRangeQuery"
        },
        "geoBoundingBoxQuery": {
          "$ref": "#/definitions/luceneserverGeoBoundingBoxQuery"
        },
        "geoPointQuery": {
          "$ref": "#/definitions/luceneserverGeoPointQuery"
        },
        "nestedQuery": {
          "$ref": "#/definitions/luceneserverNestedQuery"
        },
        "existsQuery": {
          "$ref": "#/definitions/luceneserverExistsQuery"
        },
        "geoRadiusQuery": {
          "$ref": "#/definitions/luceneserverGeoRadiusQuery"
        },
        "functionFilterQuery": {
          "$ref": "#/definitions/luceneserverFunctionFilterQuery"
        }
      },
      "description": "Defines a full query consisting of a QueryNode which may be one of several types."
    },
    "luceneserverQueryRescorer": {
      "type": "object",
      "properties": {
        "rescoreQuery": {
          "$ref": "#/definitions/luceneserverQuery"
        },
        "queryWeight": {
          "type": "number",
          "format": "double"
        },
        "rescoreQueryWeight": {
          "type": "number",
          "format": "double"
        }
      },
      "title": "Defines a rescorer which uses query to rescore documents in the second pass"
    },
    "luceneserverQuerySortField": {
      "type": "object",
      "properties": {
        "doDocScores": {
          "type": "boolean"
        },
        "doMaxScore": {
          "type": "boolean"
        },
        "fields": {
          "$ref": "#/definitions/luceneserverSortFields"
        }
      }
    },
    "luceneserverQueryType": {
      "type": "string",
      "enum": [
        "NONE",
        "BOOLEAN_QUERY",
        "PHRASE_QUERY",
        "FUNCTION_SCORE_QUERY",
        "TERM_QUERY",
        "TERM_IN_SET_QUERY",
        "DISJUNCTION_MAX",
        "MATCH",
        "MATCH_PHRASE",
        "MULTI_MATCH",
        "RANGE",
        "GEO_BOUNDING_BOX",
        "GEO_POINT",
        "NESTED",
        "EXISTS",
        "GEO_RADIUS"
      ],
      "default": "NONE",
      "description": "Defines different types of QueryNodes."
    },
    "luceneserverRangeQuery": {
      "type": "object",
      "properties": {
        "field": {
          "type": "string"
        },
        "lower": {
          "type": "string"
        },
        "upper": {
          "type": "string"
        },
        "lowerExclusive": {
          "type": "boolean"
        },
        "upperExclusive": {
          "type": "boolean"
        }
      },
      "description": "A query that matches documents with values within the specified range. The lower and upper values though provided as strings will be converted to the type of the field. This works with INT, LONG, FLOAT, DOUBLE and DATE_TIME field types."
    },
    "luceneserverRawFileChunk": {
      "type": "object",
      "properties": {
        "content": {
          "type": "string",
          "format": "byte"
        },
        "seqNum": {
          "type": "integer",
          "format": "int32",
          "title": "sequence number for this chunk, only used for acked file copy"
        },
        "ack": {
          "type": "boolean",
          "title": "if this chunk should be acked, only used for acked file copy"
        }
      }
    },
    "luceneserverRefreshRequest": {
      "type": "object",
      "properties": {
        "indexName": {
          "type": "string"
        }
      }
    },
    "luceneserverRefreshResponse": {
      "type": "object",
      "properties": {
        "refreshTimeMS": {
          "type": "number",
          "format": "double"
        }
      }
    },
    "luceneserverReleaseSnapshotRequest": {
      "type": "object",
      "properties": {
        "indexName": {
          "type": "string"
        },
        "snapshotId": {
          "$ref": "#/definitions/luceneserverSnapshotId"
        }
      }
    },
    "luceneserverReleaseSnapshotResponse": {
      "type": "object",
      "properties": {
        "success": {
          "type": "boolean"
        }
      }
    },
    "luceneserverRescorer": {
      "type": "object",
      "properties": {
        "windowSize": {
          "type": "integer",
          "format": "int32"
        },
        "queryRescorer": {
          "$ref": "#/definitions/luceneserverQueryRescorer"
        },
        "pluginRescorer": {
          "$ref": "#/definitions/luceneserverPluginRescorer"
        },
        "name": {
          "type": "string",
          "title": "Must be unique for each Rescorer"
        }
      },
      "title": "Defines a rescorer which is executed after the first search pass"
    },
    "luceneserverRestoreIndex": {
      "type": "object",
      "properties": {
        "serviceName": {
          "type": "string"
        },
        "resourceName": {
          "type": "string"
        },
        "deleteExistingData": {
          "type": "boolean"
        }
      }
    },
    "luceneserverScript": {
      "type": "object",
      "properties": {
        "lang": {
          "type": "string"
        },
        "source": {
          "type": "string"
        },
        "params": {
          "type": "object",
          "additionalProperties": {
            "$ref": "#/definitions/ScriptParamValue"
          }
        }
      }
    },
    "luceneserverSearchRequest": {
      "type": "object",
      "properties": {
        "indexName": {
          "type": "string"
        },
        "startHit": {
          "type": "integer",
          "format": "int32"
        },
        "topHits": {
          "type": "integer",
          "format": "int32"
        },
        "timeoutSec": {
          "type": "number",
          "format": "double",
          "description": "Maximum number of seconds spent on each collection phase; note that for\nmulti-pass searches (e.g. query-time grouping), this timeout applies to each phase."
        },
        "retrieveFields": {
          "type": "array",
          "items": {
            "type": "string"
          }
        },
        "queryText": {
          "type": "string"
        },
        "virtualFields": {
          "type": "array",
          "items": {
            "$ref": "#/definitions/luceneserverVirtualField"
          }
        },
        "query": {
          "$ref": "#/definitions/luceneserverQuery"
        },
        "querySort": {
          "$ref": "#/definitions/luceneserverQuerySortField"
        },
        "indexGen": {
          "type": "string",
          "format": "int64"
        },
        "version": {
          "type": "string",
          "format": "int64"
        },
        "snapshot": {
          "type": "string"
        },
        "totalHitsThreshold": {
          "type": "integer",
          "format": "int32"
        },
        "facets": {
          "type": "array",
          "items": {
            "$ref": "#/definitions/luceneserverFacet"
          }
        },
        "fetchTasks": {
          "type": "array",
          "items": {
            "$ref": "#/definitions/luceneserverFetchTask"
          }
        },
        "disallowPartialResults": {
          "type": "boolean"
        },
        "queryNestedPath": {
          "type": "string"
        },
        "rescorers": {
          "type": "array",
          "items": {
            "$ref": "#/definitions/luceneserverRescorer"
          }
        },
        "profile": {
          "type": "boolean",
          "title": "If detailed request execution profiling should be included in the response"
        },
        "timeoutCheckEvery": {
          "type": "integer",
          "format": "int32",
          "description": "Check the search timeout condition after each collection of n documents in a segment. If 0, timeout is only checked on the segment boundary."
        },
        "collectors": {
          "type": "object",
          "additionalProperties": {
            "$ref": "#/definitions/luceneserverCollector"
          },
          "description": "Additional document collectors. Provides support for operations such as aggregation."
        },
        "terminateAfter": {
          "type": "integer",
          "format": "int32",
          "description": "Stop document collection in search phase after this many documents, 0 for unlimited."
        },
        "responseCompression": {
          "type": "string",
          "title": "Set gRPC compression codec to use for response message. If value is unset or invalid, falls back to uncompressed. Valid codecs: identity, gzip, lz4"
        }
      }
    },
    "luceneserverSearchResponse": {
      "type": "object",
      "properties": {
        "diagnostics": {
          "$ref": "#/definitions/SearchResponseDiagnostics"
        },
        "hitTimeout": {
          "type": "boolean"
        },
        "totalHits": {
          "$ref": "#/definitions/luceneserverTotalHits"
        },
        "hits": {
          "type": "array",
          "items": {
            "$ref": "#/definitions/SearchResponseHit"
          }
        },
        "searchState": {
          "$ref": "#/definitions/SearchResponseSearchState"
        },
        "facetResult": {
          "type": "array",
          "items": {
            "$ref": "#/definitions/luceneserverFacetResult"
          }
        },
        "profileResult": {
          "$ref": "#/definitions/luceneserverProfileResult",
          "title": "Detailed stats returned when profile=true in request"
        },
        "collectorResults": {
          "type": "object",
          "additionalProperties": {
            "$ref": "#/definitions/luceneserverCollectorResult"
          },
          "title": "Results from any additional document collectors"
        },
        "terminatedEarly": {
          "type": "boolean",
          "title": "If this query hit the terminateAfter threshold specified in the request"
        }
      }
    },
    "luceneserverSearcher": {
      "type": "object",
      "properties": {
        "version": {
          "type": "string",
          "format": "int64",
          "description": "the version recorded in the commit that the reader opened.\nThis version is advanced every time a change is made with IndexWriter."
        },
        "numDocs": {
          "type": "integer",
          "format": "int32"
        },
        "segments": {
          "type": "string"
        },
        "staleAgeSeconds": {
          "type": "number",
          "format": "double"
        },
        "numSegments": {
          "type": "integer",
          "format": "int32"
        }
      }
    },
    "luceneserverSearcherVersion": {
      "type": "object",
      "properties": {
        "version": {
          "type": "string",
          "format": "int64"
        },
        "didRefresh": {
          "type": "boolean"
        }
      }
    },
    "luceneserverSelector": {
      "type": "string",
      "enum": [
        "MIN",
        "MAX",
        "MIDDLE_MIN",
        "MIDDLE_MAX"
      ],
      "default": "MIN",
      "title": "For multi valued fields, how to select which value is used for sorting"
    },
    "luceneserverSettingsRequest": {
      "type": "object",
      "properties": {
        "indexName": {
          "type": "string"
        },
        "mergeMaxMBPerSec": {
          "type": "number",
          "format": "double"
        },
        "nrtCachingDirectoryMaxMergeSizeMB": {
          "type": "number",
          "format": "double"
        },
        "nrtCachingDirectoryMaxSizeMB": {
          "type": "number",
          "format": "double"
        },
        "concurrentMergeSchedulerMaxThreadCount": {
          "type": "integer",
          "format": "int32"
        },
        "concurrentMergeSchedulerMaxMergeCount": {
          "type": "integer",
          "format": "int32"
        },
        "indexSort": {
          "$ref": "#/definitions/luceneserverSortFields"
        },
        "indexVerbose": {
          "type": "boolean"
        },
        "indexMergeSchedulerAutoThrottle": {
          "type": "boolean"
        },
        "normsFormat": {
          "type": "string"
        },
        "directory": {
          "type": "string",
          "title": "Base Directory implementation to use (NRTCachingDirectory will wrap this) either one of the core implementations (FSDirectory, MMapDirectory, NIOFSDirectory, SimpleFSDirectory, RAMDirectory (for temporary indices!) or a fully qualified path to a Directory implementation that has a public constructor taking a single File argument default: FSDirectory"
        }
      },
      "title": "Input to settings"
    },
    "luceneserverSettingsResponse": {
      "type": "object",
      "properties": {
        "response": {
          "type": "string"
        }
      },
      "title": "Settings Response returned from Server"
    },
    "luceneserverSettingsV2Request": {
      "type": "object",
      "properties": {
        "indexName": {
          "type": "string",
          "title": "Index name"
        },
        "settings": {
          "$ref": "#/definitions/luceneserverIndexSettings",
          "title": "Settings to merge into existing settings, or unset to get current settings"
        }
      }
    },
    "luceneserverSettingsV2Response": {
      "type": "object",
      "properties": {
        "settings": {
          "$ref": "#/definitions/luceneserverIndexSettings",
          "title": "Current index settings, including default values"
        }
      }
    },
    "luceneserverSnapshotId": {
      "type": "object",
      "properties": {
        "indexGen": {
          "type": "string",
          "format": "int64"
        },
        "taxonomyGen": {
          "type": "string",
          "format": "int64"
        },
        "stateGen": {
          "type": "string",
          "format": "int64"
        }
      }
    },
    "luceneserverSortFields": {
      "type": "object",
      "properties": {
        "sortedFields": {
          "type": "array",
          "items": {
            "$ref": "#/definitions/luceneserverSortType"
          }
        }
      },
      "title": "Fields to sort on either during index time or search time"
    },
    "luceneserverSortType": {
      "type": "object",
      "properties": {
        "fieldName": {
          "type": "string"
        },
        "selector": {
          "$ref": "#/definitions/luceneserverSelector"
        },
        "origin": {
          "$ref": "#/definitions/luceneserverPoint"
        },
        "missingLat": {
          "type": "boolean",
          "description": "Whether missing values should sort last instead of first.\nNote that this runs \\\"before\\\" reverse, so if you sort missing first and reverse=true then missing values will\nbe at the end."
        },
        "reverse": {
          "type": "boolean",
          "title": "Sort in reverse of the field's natural order"
        }
      },
      "description": "\"The field to sort on. Pass \u003ccode\u003edocid\u003c/code\u003e for index order and \u003ccode\u003escore\u003c/code\u003e for relevance sort."
    },
    "luceneserverStartIndexRequest": {
      "type": "object",
      "properties": {
        "indexName": {
          "type": "string"
        },
        "mode": {
          "$ref": "#/definitions/luceneserverMode"
        },
        "primaryGen": {
          "type": "string",
          "format": "int64"
        },
        "primaryAddress": {
          "type": "string"
        },
        "port": {
          "type": "integer",
          "format": "int32"
        },
        "restore": {
          "$ref": "#/definitions/luceneserverRestoreIndex"
        }
      },
      "title": "Start the index"
    },
    "luceneserverStartIndexResponse": {
      "type": "object",
      "properties": {
        "maxDoc": {
          "type": "integer",
          "format": "int32"
        },
        "numDocs": {
          "type": "integer",
          "format": "int32"
        },
        "segments": {
          "type": "string"
        },
        "startTimeMS": {
          "type": "number",
          "format": "double"
        }
      }
    },
    "luceneserverStateRequest": {
      "type": "object",
      "properties": {
        "indexName": {
          "type": "string"
        }
      }
    },
    "luceneserverStateResponse": {
      "type": "object",
      "properties": {
        "response": {
          "type": "string"
        }
      }
    },
    "luceneserverStatsRequest": {
      "type": "object",
      "properties": {
        "indexName": {
          "type": "string"
        }
      }
    },
    "luceneserverStatsResponse": {
      "type": "object",
      "properties": {
        "ord": {
          "type": "integer",
          "format": "int32"
        },
        "maxDoc": {
          "type": "integer",
          "format": "int32",
          "description": "The total number of docs in this index, including docs not yet flushed (still in the RAM buffer),\nnot counting deletions."
        },
        "numDocs": {
          "type": "integer",
          "format": "int32",
          "description": "*\nThe total number of docs in this index, including\ndocs not yet flushed (still in the RAM buffer), and\nincluding deletions. NOTE: buffered deletions\nare not counted.  If you really need these to be\ncounted you should call {@link IndexWriter#commit()} first."
        },
        "dirSize": {
          "type": "string",
          "format": "int64"
        },
        "state": {
          "type": "string"
        },
        "taxonomy": {
          "$ref": "#/definitions/luceneserverTaxonomy"
        },
        "searchers": {
          "type": "array",
          "items": {
            "$ref": "#/definitions/luceneserverSearcher"
          }
        },
        "currentSearcher": {
          "$ref": "#/definitions/luceneserverSearcher"
        }
      }
    },
    "luceneserverStopIndexRequest": {
      "type": "object",
      "properties": {
        "indexName": {
          "type": "string"
        }
      }
    },
    "luceneserverSuggestLocalSource": {
      "type": "object",
      "properties": {
        "localFile": {
          "type": "string",
          "description": "Local file (to the server) to read suggestions + weights from; format is weight U+001F suggestion U+001F payload,\none per line, with suggestion UTF-8 encoded. If this option is used then searcher, suggestField,\nweightField/Expression, payloadField should not be specified."
        },
        "hasContexts": {
          "type": "boolean"
        },
        "hasPayload": {
          "type": "boolean"
        },
        "hasMultiSearchText": {
          "type": "boolean"
        }
      }
    },
    "luceneserverSuggestLookupHighlight": {
      "type": "object",
      "properties": {
        "oneHighlight": {
          "type": "array",
          "items": {
            "$ref": "#/definitions/luceneserverOneHighlight"
          }
        }
      }
    },
    "luceneserverSuggestLookupRequest": {
      "type": "object",
      "properties": {
        "indexName": {
          "type": "string"
        },
        "suggestName": {
          "type": "string"
        },
        "text": {
          "type": "string"
        },
        "highlight": {
          "type": "boolean"
        },
        "allTermsRequired": {
          "type": "boolean"
        },
        "contexts": {
          "type": "array",
          "items": {
            "type": "string"
          }
        },
        "count": {
          "type": "integer",
          "format": "int32"
        }
      }
    },
    "luceneserverSuggestLookupResponse": {
      "type": "object",
      "properties": {
        "results": {
          "type": "array",
          "items": {
            "$ref": "#/definitions/luceneserverOneSuggestLookupResponse"
          }
        }
      }
    },
    "luceneserverSuggestNonLocalSource": {
      "type": "object",
      "properties": {
        "indexGen": {
          "type": "string",
          "format": "int64"
        },
        "version": {
          "type": "string",
          "format": "int64"
        },
        "snapshot": {
          "type": "string"
        },
        "suggestField": {
          "type": "string"
        },
        "weightField": {
          "type": "string"
        },
        "weightExpression": {
          "type": "string"
        },
        "payloadField": {
          "type": "string"
        },
        "contextField": {
          "type": "string"
        },
        "searchTextField": {
          "type": "string"
        }
      }
    },
    "luceneserverTaxonomy": {
      "type": "object",
      "properties": {
        "numOrds": {
          "type": "integer",
          "format": "int32"
        },
        "segments": {
          "type": "string"
        }
      }
    },
    "luceneserverTermInSetQuery": {
      "type": "object",
      "properties": {
        "field": {
          "type": "string",
          "description": "Field in the document to query."
        },
        "textTerms": {
          "$ref": "#/definitions/TermInSetQueryTextTerms",
          "description": "Text terms to search for."
        },
        "intTerms": {
          "$ref": "#/definitions/TermInSetQueryIntTerms",
          "description": "Int terms to search for."
        },
        "longTerms": {
          "$ref": "#/definitions/TermInSetQueryLongTerms",
          "description": "Long terms to search for."
        },
        "floatTerms": {
          "$ref": "#/definitions/TermInSetQueryFloatTerms",
          "description": "Float terms to search for."
        },
        "doubleTerms": {
          "$ref": "#/definitions/TermInSetQueryDoubleTerms",
          "description": "Double terms to search for."
        }
      },
      "description": "Specialization for a disjunction over many terms that behaves like a ConstantScoreQuery over a BooleanQuery containing only BooleanClause.Occur.SHOULD clauses. Only ONE of the types of terms needs to be provided - the one that matches the type of the field."
    },
    "luceneserverTermQuery": {
      "type": "object",
      "properties": {
        "field": {
          "type": "string",
          "description": "Field in the document to query."
        },
        "textValue": {
          "type": "string",
          "description": "TEXT FieldType term to search for."
        },
        "intValue": {
          "type": "integer",
          "format": "int32",
          "description": "INT FieldType term to search for."
        },
        "longValue": {
          "type": "string",
          "format": "int64",
          "description": "LONG FieldType term to search for."
        },
        "floatValue": {
          "type": "number",
          "format": "float",
          "description": "FLOAT FieldType term to search for."
        },
        "doubleValue": {
          "type": "number",
          "format": "double",
          "description": "DOUBLE FieldType term to search for."
        },
        "booleanValue": {
          "type": "boolean",
          "description": "BOOLEAN FieldType term to search for."
        }
      },
      "description": "A query that matches documents containing a term."
    },
    "luceneserverTermVectors": {
      "type": "string",
      "enum": [
        "NO_TERMVECTORS",
        "TERMS",
        "TERMS_POSITIONS",
        "TERMS_POSITIONS_OFFSETS",
        "TERMS_POSITIONS_OFFSETS_PAYLOADS"
      ],
      "default": "NO_TERMVECTORS",
      "description": "Whether/how term vectors should be indexed."
    },
    "luceneserverTermsCollector": {
      "type": "object",
      "properties": {
        "field": {
          "type": "string",
          "description": "Use field values for terms."
        },
        "script": {
          "$ref": "#/definitions/luceneserverScript",
          "description": "Use FacetScript definition to produce terms."
        },
        "size": {
          "type": "integer",
          "format": "int32",
          "description": "Maximum number of top terms to return."
        }
      },
      "description": "Definition of term aggregating collector."
    },
    "luceneserverTotalHits": {
      "type": "object",
      "properties": {
        "relation": {
          "$ref": "#/definitions/TotalHitsRelation"
        },
        "value": {
          "type": "string",
          "format": "int64",
          "description": "* The value of the total hit count. Must be interpreted in the context of * {#relation}."
        }
      }
    },
    "luceneserverTransferStatus": {
      "type": "object",
      "properties": {
        "Message": {
          "type": "string"
        },
        "Code": {
          "$ref": "#/definitions/luceneserverTransferStatusCode"
        }
      }
    },
    "luceneserverTransferStatusCode": {
      "type": "string",
      "enum": [
        "Unknown",
        "Done",
        "Failed",
        "Ongoing"
      ],
      "default": "Unknown"
    },
    "luceneserverVirtualField": {
      "type": "object",
      "properties": {
        "script": {
          "$ref": "#/definitions/luceneserverScript"
        },
        "name": {
          "type": "string"
        }
      },
      "title": "Virtual field used during search"
    },
    "protobufAny": {
      "type": "object",
      "properties": {
        "type_url": {
          "type": "string",
          "description": "A URL/resource name that uniquely identifies the type of the serialized\nprotocol buffer message. This string must contain at least\none \"/\" character. The last segment of the URL's path must represent\nthe fully qualified name of the type (as in\n`path/google.protobuf.Duration`). The name should be in a canonical form\n(e.g., leading \".\" is not accepted).\n\nIn practice, teams usually precompile into the binary all types that they\nexpect it to use in the context of Any. However, for URLs which use the\nscheme `http`, `https`, or no scheme, one can optionally set up a type\nserver that maps type URLs to message definitions as follows:\n\n* If no scheme is provided, `https` is assumed.\n* An HTTP GET on the URL must yield a [google.protobuf.Type][]\n  value in binary format, or produce an error.\n* Applications are allowed to cache lookup results based on the\n  URL, or have them precompiled into a binary to avoid any\n  lookup. Therefore, binary compatibility needs to be preserved\n  on changes to types. (Use versioned type names to manage\n  breaking changes.)\n\nNote: this functionality is not currently available in the official\nprotobuf release, and it is not used for type URLs beginning with\ntype.googleapis.com.\n\nSchemes other than `http`, `https` (or the empty scheme) might be\nused with implementation specific semantics."
        },
        "value": {
          "type": "string",
          "format": "byte",
          "description": "Must be a valid serialized protocol buffer of the above specified type."
        }
      },
      "description": "`Any` contains an arbitrary serialized protocol buffer message along with a\nURL that describes the type of the serialized message.\n\nProtobuf library provides support to pack/unpack Any values in the form\nof utility functions or additional generated methods of the Any type.\n\nExample 1: Pack and unpack a message in C++.\n\n    Foo foo = ...;\n    Any any;\n    any.PackFrom(foo);\n    ...\n    if (any.UnpackTo(\u0026foo)) {\n      ...\n    }\n\nExample 2: Pack and unpack a message in Java.\n\n    Foo foo = ...;\n    Any any = Any.pack(foo);\n    ...\n    if (any.is(Foo.class)) {\n      foo = any.unpack(Foo.class);\n    }\n\n Example 3: Pack and unpack a message in Python.\n\n    foo = Foo(...)\n    any = Any()\n    any.Pack(foo)\n    ...\n    if any.Is(Foo.DESCRIPTOR):\n      any.Unpack(foo)\n      ...\n\n Example 4: Pack and unpack a message in Go\n\n     foo := \u0026pb.Foo{...}\n     any, err := ptypes.MarshalAny(foo)\n     ...\n     foo := \u0026pb.Foo{}\n     if err := ptypes.UnmarshalAny(any, foo); err != nil {\n       ...\n     }\n\nThe pack methods provided by protobuf library will by default use\n'type.googleapis.com/full.type.name' as the type URL and the unpack\nmethods only use the fully qualified type name after the last '/'\nin the type URL, for example \"foo.bar.com/x/y.z\" will yield type\nname \"y.z\".\n\n\nJSON\n====\nThe JSON representation of an `Any` value uses the regular\nrepresentation of the deserialized, embedded message, with an\nadditional field `@type` which contains the type URL. Example:\n\n    package google.profile;\n    message Person {\n      string first_name = 1;\n      string last_name = 2;\n    }\n\n    {\n      \"@type\": \"type.googleapis.com/google.profile.Person\",\n      \"firstName\": \u003cstring\u003e,\n      \"lastName\": \u003cstring\u003e\n    }\n\nIf the embedded message type is well-known and has a custom JSON\nrepresentation, that representation will be embedded adding a field\n`value` which holds the custom JSON in addition to the `@type`\nfield. Example (for message [google.protobuf.Duration][]):\n\n    {\n      \"@type\": \"type.googleapis.com/google.protobuf.Duration\",\n      \"value\": \"1.212s\"\n    }"
    },
    "protobufNullValue": {
      "type": "string",
      "enum": [
        "NULL_VALUE"
      ],
      "default": "NULL_VALUE",
      "description": "`NullValue` is a singleton enumeration to represent the null value for the\n`Value` type union.\n\n The JSON representation for `NullValue` is JSON `null`.\n\n - NULL_VALUE: Null value."
    },
    "runtimeError": {
      "type": "object",
      "properties": {
        "error": {
          "type": "string"
        },
        "code": {
          "type": "integer",
          "format": "int32"
        },
        "message": {
          "type": "string"
        },
        "details": {
          "type": "array",
          "items": {
            "$ref": "#/definitions/protobufAny"
          }
        }
      }
    },
    "runtimeStreamError": {
      "type": "object",
      "properties": {
        "grpc_code": {
          "type": "integer",
          "format": "int32"
        },
        "http_code": {
          "type": "integer",
          "format": "int32"
        },
        "message": {
          "type": "string"
        },
        "http_status": {
          "type": "string"
        },
        "details": {
          "type": "array",
          "items": {
            "$ref": "#/definitions/protobufAny"
          }
        }
      }
    },
    "typeLatLng": {
      "type": "object",
      "properties": {
        "latitude": {
          "type": "number",
          "format": "double",
          "description": "The latitude in degrees. It must be in the range [-90.0, +90.0]."
        },
        "longitude": {
          "type": "number",
          "format": "double",
          "description": "The longitude in degrees. It must be in the range [-180.0, +180.0]."
        }
      },
      "description": "An object representing a latitude/longitude pair. This is expressed as a pair\nof doubles representing degrees latitude and degrees longitude. Unless\nspecified otherwise, this must conform to the\n\u003ca href=\"http://www.unoosa.org/pdf/icg/2012/template/WGS_84.pdf\"\u003eWGS84\nstandard\u003c/a\u003e. Values must be within normalized ranges."
    }
  }
}<|MERGE_RESOLUTION|>--- conflicted
+++ resolved
@@ -2751,15 +2751,13 @@
         "nestedDoc": {
           "type": "boolean"
         },
-<<<<<<< HEAD
+        "vectorDimensions": {
+          "type": "integer",
+          "format": "int32"
+        },
         "eagerFieldGlobalOrdinals": {
           "type": "boolean",
           "description": "If field based global ordinals should be built up front, otherwise this is done lazily on first access. Currently only for fields with text doc values (TEXT/ATOM)."
-=======
-        "vectorDimensions": {
-          "type": "integer",
-          "format": "int32"
->>>>>>> 668cceb0
         }
       }
     },
@@ -2805,7 +2803,8 @@
         "_ID",
         "POLYGON",
         "OBJECT",
-        "VECTOR"
+        "VECTOR",
+        "CONTEXT_SUGGEST"
       ],
       "default": "ATOM",
       "description": "- VIRTUAL: TODO name this \"dynamic\" instead of \"virtual\"?\n - INTERNAL: TODO need tests for internal:\n - VECTOR: List of float values",
