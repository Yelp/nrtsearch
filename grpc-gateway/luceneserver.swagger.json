{
  "swagger": "2.0",
  "info": {
    "title": "yelp/nrtsearch/luceneserver.proto",
    "version": "version not set"
  },
  "consumes": [
    "application/json"
  ],
  "produces": [
    "application/json"
  ],
  "paths": {
    "/status/metrics": {
      "get": {
        "summary": "metrics",
        "operationId": "LuceneServer_metrics",
        "responses": {
          "200": {
            "description": "A successful response.",
            "schema": {
              "$ref": "#/definitions/apiHttpBody"
            }
          },
          "default": {
            "description": "An unexpected error response.",
            "schema": {
              "$ref": "#/definitions/runtimeError"
            }
          }
        },
        "tags": [
          "LuceneServer"
        ]
      }
    },
    "/v1/add_documents": {
      "post": {
        "summary": "Adds a stream of Documents",
        "operationId": "LuceneServer_addDocuments",
        "responses": {
          "200": {
            "description": "A successful response.",
            "schema": {
              "$ref": "#/definitions/luceneserverAddDocumentResponse"
            }
          },
          "default": {
            "description": "An unexpected error response.",
            "schema": {
              "$ref": "#/definitions/runtimeError"
            }
          }
        },
        "parameters": [
          {
            "name": "body",
            "description": " (streaming inputs)",
            "in": "body",
            "required": true,
            "schema": {
              "$ref": "#/definitions/luceneserverAddDocumentRequest"
            }
          }
        ],
        "tags": [
          "LuceneServer"
        ]
      }
    },
    "/v1/backup_index": {
      "post": {
        "summary": "backs up a resource (index) and it associated metadata e.g. settings, schema to s3",
        "operationId": "LuceneServer_backupIndex",
        "responses": {
          "200": {
            "description": "A successful response.",
            "schema": {
              "$ref": "#/definitions/luceneserverBackupIndexResponse"
            }
          },
          "default": {
            "description": "An unexpected error response.",
            "schema": {
              "$ref": "#/definitions/runtimeError"
            }
          }
        },
        "parameters": [
          {
            "name": "body",
            "in": "body",
            "required": true,
            "schema": {
              "$ref": "#/definitions/luceneserverBackupIndexRequest"
            }
          }
        ],
        "tags": [
          "LuceneServer"
        ]
      }
    },
    "/v1/commit": {
      "post": {
        "summary": "Commits all pending changes to durable storage",
        "operationId": "LuceneServer_commit",
        "responses": {
          "200": {
            "description": "A successful response.",
            "schema": {
              "$ref": "#/definitions/luceneserverCommitResponse"
            }
          },
          "default": {
            "description": "An unexpected error response.",
            "schema": {
              "$ref": "#/definitions/runtimeError"
            }
          }
        },
        "parameters": [
          {
            "name": "body",
            "in": "body",
            "required": true,
            "schema": {
              "$ref": "#/definitions/luceneserverCommitRequest"
            }
          }
        ],
        "tags": [
          "LuceneServer"
        ]
      }
    },
    "/v1/create_index": {
      "post": {
        "summary": "Create an Index",
        "operationId": "LuceneServer_createIndex",
        "responses": {
          "200": {
            "description": "A successful response.",
            "schema": {
              "$ref": "#/definitions/luceneserverCreateIndexResponse"
            }
          },
          "default": {
            "description": "An unexpected error response.",
            "schema": {
              "$ref": "#/definitions/runtimeError"
            }
          }
        },
        "parameters": [
          {
            "name": "body",
            "in": "body",
            "required": true,
            "schema": {
              "$ref": "#/definitions/luceneserverCreateIndexRequest"
            }
          }
        ],
        "tags": [
          "LuceneServer"
        ]
      }
    },
    "/v1/create_snapshot": {
      "post": {
        "summary": "Creates a snapshot in the index, which is saved point-in-time view of the last commit\nin the index such that no files referenced by that snapshot will be deleted by ongoing\nindexing until the snapshot is released with @releaseSnapshot.  Note that this will\nreference the last commit, so be sure to call commit first if you have pending changes\nthat you'd like to be included in the snapshot.\nThis can be used for backup purposes, i.e. after creating the snapshot you can copy\nall referenced files to backup storage, and then release the snapshot once complete.\nTo restore the backup, just copy all the files back and restart the server.\nIt can also be used for transactional purposes, i.e. if you sometimes need to search a\nspecific snapshot instead of the current live index. Creating a snapshot is very fast\n(does not require any file copying), but over time it will consume extra disk space as\nold segments are merged in the index.  Be sure to release the snapshot once you're done.\nSnapshots survive shutdown and restart of the server.  Returns all protected filenames\nreferenced by this snapshot: these files will not change and will not be deleted until\nthe snapshot is released.  This returns the directories and files referenced by the snapshot.",
        "operationId": "LuceneServer_createSnapshot",
        "responses": {
          "200": {
            "description": "A successful response.",
            "schema": {
              "$ref": "#/definitions/luceneserverCreateSnapshotResponse"
            }
          },
          "default": {
            "description": "An unexpected error response.",
            "schema": {
              "$ref": "#/definitions/runtimeError"
            }
          }
        },
        "parameters": [
          {
            "name": "body",
            "in": "body",
            "required": true,
            "schema": {
              "$ref": "#/definitions/luceneserverCreateSnapshotRequest"
            }
          }
        ],
        "tags": [
          "LuceneServer"
        ]
      }
    },
    "/v1/delete": {
      "post": {
        "summary": "Delete documents",
        "operationId": "LuceneServer_delete",
        "responses": {
          "200": {
            "description": "A successful response.",
            "schema": {
              "$ref": "#/definitions/luceneserverAddDocumentResponse"
            }
          },
          "default": {
            "description": "An unexpected error response.",
            "schema": {
              "$ref": "#/definitions/runtimeError"
            }
          }
        },
        "parameters": [
          {
            "name": "body",
            "in": "body",
            "required": true,
            "schema": {
              "$ref": "#/definitions/luceneserverAddDocumentRequest"
            }
          }
        ],
        "tags": [
          "LuceneServer"
        ]
      }
    },
    "/v1/delete_all": {
      "post": {
        "summary": "Delete all documents for index",
        "operationId": "LuceneServer_deleteAll",
        "responses": {
          "200": {
            "description": "A successful response.",
            "schema": {
              "$ref": "#/definitions/luceneserverDeleteAllDocumentsResponse"
            }
          },
          "default": {
            "description": "An unexpected error response.",
            "schema": {
              "$ref": "#/definitions/runtimeError"
            }
          }
        },
        "parameters": [
          {
            "name": "body",
            "in": "body",
            "required": true,
            "schema": {
              "$ref": "#/definitions/luceneserverDeleteAllDocumentsRequest"
            }
          }
        ],
        "tags": [
          "LuceneServer"
        ]
      }
    },
    "/v1/delete_by_query": {
      "post": {
        "summary": "Delete documents matching a query",
        "operationId": "LuceneServer_deleteByQuery",
        "responses": {
          "200": {
            "description": "A successful response.",
            "schema": {
              "$ref": "#/definitions/luceneserverAddDocumentResponse"
            }
          },
          "default": {
            "description": "An unexpected error response.",
            "schema": {
              "$ref": "#/definitions/runtimeError"
            }
          }
        },
        "parameters": [
          {
            "name": "body",
            "in": "body",
            "required": true,
            "schema": {
              "$ref": "#/definitions/luceneserverDeleteByQueryRequest"
            }
          }
        ],
        "tags": [
          "LuceneServer"
        ]
      }
    },
    "/v1/delete_index": {
      "post": {
        "summary": "Delete index",
        "operationId": "LuceneServer_deleteIndex",
        "responses": {
          "200": {
            "description": "A successful response.",
            "schema": {
              "$ref": "#/definitions/luceneserverDeleteIndexResponse"
            }
          },
          "default": {
            "description": "An unexpected error response.",
            "schema": {
              "$ref": "#/definitions/runtimeError"
            }
          }
        },
        "parameters": [
          {
            "name": "body",
            "in": "body",
            "required": true,
            "schema": {
              "$ref": "#/definitions/luceneserverDeleteIndexRequest"
            }
          }
        ],
        "tags": [
          "LuceneServer"
        ]
      }
    },
    "/v1/delete_index_backup": {
      "post": {
        "operationId": "LuceneServer_deleteIndexBackup",
        "responses": {
          "200": {
            "description": "A successful response.",
            "schema": {
              "$ref": "#/definitions/luceneserverDeleteIndexBackupResponse"
            }
          },
          "default": {
            "description": "An unexpected error response.",
            "schema": {
              "$ref": "#/definitions/runtimeError"
            }
          }
        },
        "parameters": [
          {
            "name": "body",
            "in": "body",
            "required": true,
            "schema": {
              "$ref": "#/definitions/luceneserverDeleteIndexBackupRequest"
            }
          }
        ],
        "tags": [
          "LuceneServer"
        ]
      }
    },
    "/v1/force_merge": {
      "post": {
        "operationId": "LuceneServer_forceMerge",
        "responses": {
          "200": {
            "description": "A successful response.",
            "schema": {
              "$ref": "#/definitions/luceneserverForceMergeResponse"
            }
          },
          "default": {
            "description": "An unexpected error response.",
            "schema": {
              "$ref": "#/definitions/runtimeError"
            }
          }
        },
        "parameters": [
          {
            "name": "body",
            "in": "body",
            "required": true,
            "schema": {
              "$ref": "#/definitions/luceneserverForceMergeRequest"
            }
          }
        ],
        "tags": [
          "LuceneServer"
        ]
      }
    },
    "/v1/get_all_snapshot_index_gen/{indexName}": {
      "get": {
        "summary": "Gets all unreleased index gens of snapshots previously created with @createSnapshot.",
        "operationId": "LuceneServer_getAllSnapshotIndexGen",
        "responses": {
          "200": {
            "description": "A successful response.",
            "schema": {
              "$ref": "#/definitions/luceneserverGetAllSnapshotGenResponse"
            }
          },
          "default": {
            "description": "An unexpected error response.",
            "schema": {
              "$ref": "#/definitions/runtimeError"
            }
          }
        },
        "parameters": [
          {
            "name": "indexName",
            "in": "path",
            "required": true,
            "type": "string"
          }
        ],
        "tags": [
          "LuceneServer"
        ]
      }
    },
    "/v1/indices": {
      "get": {
        "summary": "indices",
        "operationId": "LuceneServer_indices",
        "responses": {
          "200": {
            "description": "A successful response.",
            "schema": {
              "$ref": "#/definitions/luceneserverIndicesResponse"
            }
          },
          "default": {
            "description": "An unexpected error response.",
            "schema": {
              "$ref": "#/definitions/runtimeError"
            }
          }
        },
        "tags": [
          "LuceneServer"
        ]
      }
    },
    "/v1/live_settings": {
      "post": {
        "summary": "Change global offline or online settings for this index.",
        "operationId": "LuceneServer_liveSettings",
        "responses": {
          "200": {
            "description": "A successful response.",
            "schema": {
              "$ref": "#/definitions/luceneserverLiveSettingsResponse"
            }
          },
          "default": {
            "description": "An unexpected error response.",
            "schema": {
              "$ref": "#/definitions/runtimeError"
            }
          }
        },
        "parameters": [
          {
            "name": "body",
            "in": "body",
            "required": true,
            "schema": {
              "$ref": "#/definitions/luceneserverLiveSettingsRequest"
            }
          }
        ],
        "tags": [
          "LuceneServer"
        ]
      }
    },
    "/v1/ready": {
      "get": {
        "summary": "Checks if a node is ready to receive traffic by checking if all the indices (which can be preloaded)\nare started. Can specify comma-separated list of index name to only check specific indices if needed.",
        "operationId": "LuceneServer_ready",
        "responses": {
          "200": {
            "description": "A successful response.",
            "schema": {
              "$ref": "#/definitions/luceneserverHealthCheckResponse"
            }
          },
          "default": {
            "description": "An unexpected error response.",
            "schema": {
              "$ref": "#/definitions/runtimeError"
            }
          }
        },
        "parameters": [
          {
            "name": "indexNames",
            "in": "query",
            "required": false,
            "type": "string"
          }
        ],
        "tags": [
          "LuceneServer"
        ]
      }
    },
    "/v1/ready/{indexNames}": {
      "get": {
        "summary": "Checks if a node is ready to receive traffic by checking if all the indices (which can be preloaded)\nare started. Can specify comma-separated list of index name to only check specific indices if needed.",
        "operationId": "LuceneServer_ready2",
        "responses": {
          "200": {
            "description": "A successful response.",
            "schema": {
              "$ref": "#/definitions/luceneserverHealthCheckResponse"
            }
          },
          "default": {
            "description": "An unexpected error response.",
            "schema": {
              "$ref": "#/definitions/runtimeError"
            }
          }
        },
        "parameters": [
          {
            "name": "indexNames",
            "in": "path",
            "required": true,
            "type": "string"
          }
        ],
        "tags": [
          "LuceneServer"
        ]
      }
    },
    "/v1/refresh": {
      "post": {
        "summary": "Refresh the latest searcher for an index",
        "operationId": "LuceneServer_refresh",
        "responses": {
          "200": {
            "description": "A successful response.",
            "schema": {
              "$ref": "#/definitions/luceneserverRefreshResponse"
            }
          },
          "default": {
            "description": "An unexpected error response.",
            "schema": {
              "$ref": "#/definitions/runtimeError"
            }
          }
        },
        "parameters": [
          {
            "name": "body",
            "in": "body",
            "required": true,
            "schema": {
              "$ref": "#/definitions/luceneserverRefreshRequest"
            }
          }
        ],
        "tags": [
          "LuceneServer"
        ]
      }
    },
    "/v1/register_fields": {
      "post": {
        "summary": "Registers one or more fields.  Fields must be registered before they can be added in a document (via @addDocument).\nPass a list of Fields and an indexName. Any number of fields may be registered in a single request,\nand once a field is registered it cannot be changed (write-once).\nThis returns the full set of fields currently registered.",
        "operationId": "LuceneServer_registerFields",
        "responses": {
          "200": {
            "description": "A successful response.",
            "schema": {
              "$ref": "#/definitions/luceneserverFieldDefResponse"
            }
          },
          "default": {
            "description": "An unexpected error response.",
            "schema": {
              "$ref": "#/definitions/runtimeError"
            }
          }
        },
        "parameters": [
          {
            "name": "body",
            "in": "body",
            "required": true,
            "schema": {
              "$ref": "#/definitions/luceneserverFieldDefRequest"
            }
          }
        ],
        "tags": [
          "LuceneServer"
        ]
      }
    },
    "/v1/release_snapshot": {
      "post": {
        "summary": "releases a snapshot previously created with @createSnapshot.",
        "operationId": "LuceneServer_releaseSnapshot",
        "responses": {
          "200": {
            "description": "A successful response.",
            "schema": {
              "$ref": "#/definitions/luceneserverReleaseSnapshotResponse"
            }
          },
          "default": {
            "description": "An unexpected error response.",
            "schema": {
              "$ref": "#/definitions/runtimeError"
            }
          }
        },
        "parameters": [
          {
            "name": "body",
            "in": "body",
            "required": true,
            "schema": {
              "$ref": "#/definitions/luceneserverReleaseSnapshotRequest"
            }
          }
        ],
        "tags": [
          "LuceneServer"
        ]
      }
    },
    "/v1/search": {
      "post": {
        "summary": "Search",
        "operationId": "LuceneServer_search",
        "responses": {
          "200": {
            "description": "A successful response.",
            "schema": {
              "$ref": "#/definitions/luceneserverSearchResponse"
            }
          },
          "default": {
            "description": "An unexpected error response.",
            "schema": {
              "$ref": "#/definitions/runtimeError"
            }
          }
        },
        "parameters": [
          {
            "name": "body",
            "in": "body",
            "required": true,
            "schema": {
              "$ref": "#/definitions/luceneserverSearchRequest"
            }
          }
        ],
        "tags": [
          "LuceneServer"
        ]
      }
    },
    "/v1/settings": {
      "post": {
        "summary": "Change global offline settings for this index.\nThis returns the currently set settings; pass no settings changes to retrieve current settings.",
        "operationId": "LuceneServer_settings",
        "responses": {
          "200": {
            "description": "A successful response.",
            "schema": {
              "$ref": "#/definitions/luceneserverSettingsResponse"
            }
          },
          "default": {
            "description": "An unexpected error response.",
            "schema": {
              "$ref": "#/definitions/runtimeError"
            }
          }
        },
        "parameters": [
          {
            "name": "body",
            "in": "body",
            "required": true,
            "schema": {
              "$ref": "#/definitions/luceneserverSettingsRequest"
            }
          }
        ],
        "tags": [
          "LuceneServer"
        ]
      }
    },
    "/v1/start_index": {
      "post": {
        "summary": "Starts an index",
        "operationId": "LuceneServer_startIndex",
        "responses": {
          "200": {
            "description": "A successful response.",
            "schema": {
              "$ref": "#/definitions/luceneserverStartIndexResponse"
            }
          },
          "default": {
            "description": "An unexpected error response.",
            "schema": {
              "$ref": "#/definitions/runtimeError"
            }
          }
        },
        "parameters": [
          {
            "name": "body",
            "in": "body",
            "required": true,
            "schema": {
              "$ref": "#/definitions/luceneserverStartIndexRequest"
            }
          }
        ],
        "tags": [
          "LuceneServer"
        ]
      }
    },
    "/v1/state": {
      "post": {
        "summary": "Gets the state of a started index, includes settings, live_settings, search schema, suggest schema",
        "operationId": "LuceneServer_state",
        "responses": {
          "200": {
            "description": "A successful response.",
            "schema": {
              "$ref": "#/definitions/luceneserverStateResponse"
            }
          },
          "default": {
            "description": "An unexpected error response.",
            "schema": {
              "$ref": "#/definitions/runtimeError"
            }
          }
        },
        "parameters": [
          {
            "name": "body",
            "in": "body",
            "required": true,
            "schema": {
              "$ref": "#/definitions/luceneserverStateRequest"
            }
          }
        ],
        "tags": [
          "LuceneServer"
        ]
      }
    },
    "/v1/state/{indexName}": {
      "get": {
        "summary": "Gets the state of a started index, includes settings, live_settings, search schema, suggest schema",
        "operationId": "LuceneServer_state2",
        "responses": {
          "200": {
            "description": "A successful response.",
            "schema": {
              "$ref": "#/definitions/luceneserverStateResponse"
            }
          },
          "default": {
            "description": "An unexpected error response.",
            "schema": {
              "$ref": "#/definitions/runtimeError"
            }
          }
        },
        "parameters": [
          {
            "name": "indexName",
            "in": "path",
            "required": true,
            "type": "string"
          }
        ],
        "tags": [
          "LuceneServer"
        ]
      }
    },
    "/v1/stats": {
      "post": {
        "summary": "Retrieve index statistics",
        "operationId": "LuceneServer_stats",
        "responses": {
          "200": {
            "description": "A successful response.",
            "schema": {
              "$ref": "#/definitions/luceneserverStatsResponse"
            }
          },
          "default": {
            "description": "An unexpected error response.",
            "schema": {
              "$ref": "#/definitions/runtimeError"
            }
          }
        },
        "parameters": [
          {
            "name": "body",
            "in": "body",
            "required": true,
            "schema": {
              "$ref": "#/definitions/luceneserverStatsRequest"
            }
          }
        ],
        "tags": [
          "LuceneServer"
        ]
      }
    },
    "/v1/stats/{indexName}": {
      "get": {
        "summary": "Retrieve index statistics",
        "operationId": "LuceneServer_stats2",
        "responses": {
          "200": {
            "description": "A successful response.",
            "schema": {
              "$ref": "#/definitions/luceneserverStatsResponse"
            }
          },
          "default": {
            "description": "An unexpected error response.",
            "schema": {
              "$ref": "#/definitions/runtimeError"
            }
          }
        },
        "parameters": [
          {
            "name": "indexName",
            "in": "path",
            "required": true,
            "type": "string"
          }
        ],
        "tags": [
          "LuceneServer"
        ]
      }
    },
    "/v1/status": {
      "get": {
        "summary": "healthcheck",
        "operationId": "LuceneServer_status",
        "responses": {
          "200": {
            "description": "A successful response.",
            "schema": {
              "$ref": "#/definitions/luceneserverHealthCheckResponse"
            }
          },
          "default": {
            "description": "An unexpected error response.",
            "schema": {
              "$ref": "#/definitions/runtimeError"
            }
          }
        },
        "parameters": [
          {
            "name": "check",
            "in": "query",
            "required": false,
            "type": "boolean"
          }
        ],
        "tags": [
          "LuceneServer"
        ]
      }
    },
    "/v1/stop_index": {
      "post": {
        "summary": "Stops an index",
        "operationId": "LuceneServer_stopIndex",
        "responses": {
          "200": {
            "description": "A successful response.",
            "schema": {
              "$ref": "#/definitions/luceneserverDummyResponse"
            }
          },
          "default": {
            "description": "An unexpected error response.",
            "schema": {
              "$ref": "#/definitions/runtimeError"
            }
          }
        },
        "parameters": [
          {
            "name": "body",
            "in": "body",
            "required": true,
            "schema": {
              "$ref": "#/definitions/luceneserverStopIndexRequest"
            }
          }
        ],
        "tags": [
          "LuceneServer"
        ]
      }
    },
    "/v1/suggest_build": {
      "post": {
        "summary": "Builds a new auto-suggester, loading suggestions via the provided local file path.",
        "operationId": "LuceneServer_buildSuggest",
        "responses": {
          "200": {
            "description": "A successful response.",
            "schema": {
              "$ref": "#/definitions/luceneserverBuildSuggestResponse"
            }
          },
          "default": {
            "description": "An unexpected error response.",
            "schema": {
              "$ref": "#/definitions/runtimeError"
            }
          }
        },
        "parameters": [
          {
            "name": "body",
            "in": "body",
            "required": true,
            "schema": {
              "$ref": "#/definitions/luceneserverBuildSuggestRequest"
            }
          }
        ],
        "tags": [
          "LuceneServer"
        ]
      }
    },
    "/v1/suggest_lookup": {
      "post": {
        "summary": "Perform an auto-suggest lookup.",
        "operationId": "LuceneServer_suggestLookup",
        "responses": {
          "200": {
            "description": "A successful response.",
            "schema": {
              "$ref": "#/definitions/luceneserverSuggestLookupResponse"
            }
          },
          "default": {
            "description": "An unexpected error response.",
            "schema": {
              "$ref": "#/definitions/runtimeError"
            }
          }
        },
        "parameters": [
          {
            "name": "body",
            "in": "body",
            "required": true,
            "schema": {
              "$ref": "#/definitions/luceneserverSuggestLookupRequest"
            }
          }
        ],
        "tags": [
          "LuceneServer"
        ]
      }
    },
    "/v1/suggest_update": {
      "post": {
        "summary": "Updates existing suggestions, if the suggester supports near-real-time changes.",
        "operationId": "LuceneServer_updateSuggest",
        "responses": {
          "200": {
            "description": "A successful response.",
            "schema": {
              "$ref": "#/definitions/luceneserverBuildSuggestResponse"
            }
          },
          "default": {
            "description": "An unexpected error response.",
            "schema": {
              "$ref": "#/definitions/runtimeError"
            }
          }
        },
        "parameters": [
          {
            "name": "body",
            "in": "body",
            "required": true,
            "schema": {
              "$ref": "#/definitions/luceneserverBuildSuggestRequest"
            }
          }
        ],
        "tags": [
          "LuceneServer"
        ]
      }
    },
    "/v1/update_fields": {
      "post": {
        "summary": "Adds one or more fields.  Fields must be registered before they can be added in a document (via @addDocument).\nPass a list of Fields and an indexName. Any number of fields may be registered in a single request,\nand once a field is registered it cannot be changed (write-once).\nThis returns the full set of fields currently registered.",
        "operationId": "LuceneServer_updateFields",
        "responses": {
          "200": {
            "description": "A successful response.",
            "schema": {
              "$ref": "#/definitions/luceneserverFieldDefResponse"
            }
          },
          "default": {
            "description": "An unexpected error response.",
            "schema": {
              "$ref": "#/definitions/runtimeError"
            }
          }
        },
        "parameters": [
          {
            "name": "body",
            "in": "body",
            "required": true,
            "schema": {
              "$ref": "#/definitions/luceneserverFieldDefRequest"
            }
          }
        ],
        "tags": [
          "LuceneServer"
        ]
      }
    }
  },
  "definitions": {
    "AddDocumentRequestMultiValuedField": {
      "type": "object",
      "properties": {
        "value": {
          "type": "array",
          "items": {
            "type": "string"
          }
        },
        "faceHierarchyPaths": {
          "type": "array",
          "items": {
            "$ref": "#/definitions/luceneserverFacetHierarchyPath"
          },
          "title": "Facet paths/hierarchy to bucket these values by, if indexed field is of type Facet.HIERARCHY"
        }
      },
      "description": "we use this wrapper object to represent each field as a multivalued field."
    },
    "BooleanClauseOccur": {
      "type": "string",
      "enum": [
        "SHOULD",
        "MUST",
        "FILTER",
        "MUST_NOT"
      ],
      "default": "SHOULD",
      "description": "Defines how clauses may occur in matching documents. This will always be SHOULD by default."
    },
    "ForceMergeResponseStatus": {
      "type": "string",
      "enum": [
        "FORCE_MERGE_COMPLETED",
        "FORCE_MERGE_SUBMITTED"
      ],
      "default": "FORCE_MERGE_COMPLETED"
    },
    "HitCompositeFieldValue": {
      "type": "object",
      "properties": {
        "fieldValue": {
          "type": "array",
          "items": {
            "$ref": "#/definitions/HitFieldValue"
          }
        }
      }
    },
    "HitFieldValue": {
      "type": "object",
      "properties": {
        "textValue": {
          "type": "string"
        },
        "booleanValue": {
          "type": "boolean"
        },
        "intValue": {
          "type": "integer",
          "format": "int32"
        },
        "longValue": {
          "type": "string",
          "format": "int64"
        },
        "floatValue": {
          "type": "number",
          "format": "float"
        },
        "doubleValue": {
          "type": "number",
          "format": "double"
        },
        "latLngValue": {
          "$ref": "#/definitions/typeLatLng"
        },
        "structValue": {
          "type": "object"
        }
      }
    },
    "ScriptParamListValue": {
      "type": "object",
      "properties": {
        "values": {
          "type": "array",
          "items": {
            "$ref": "#/definitions/ScriptParamValue"
          }
        }
      },
      "title": "list parameter value"
    },
    "ScriptParamNullValue": {
      "type": "string",
      "enum": [
        "NULL_VALUE"
      ],
      "default": "NULL_VALUE",
      "title": "null parameter value"
    },
    "ScriptParamStructValue": {
      "type": "object",
      "properties": {
        "fields": {
          "type": "object",
          "additionalProperties": {
            "$ref": "#/definitions/ScriptParamValue"
          }
        }
      },
      "title": "map parameter value"
    },
    "ScriptParamValue": {
      "type": "object",
      "properties": {
        "textValue": {
          "type": "string"
        },
        "booleanValue": {
          "type": "boolean"
        },
        "intValue": {
          "type": "integer",
          "format": "int32"
        },
        "longValue": {
          "type": "string",
          "format": "int64"
        },
        "floatValue": {
          "type": "number",
          "format": "float"
        },
        "doubleValue": {
          "type": "number",
          "format": "double"
        },
        "nullValue": {
          "$ref": "#/definitions/ScriptParamNullValue"
        },
        "listValue": {
          "$ref": "#/definitions/ScriptParamListValue"
        },
        "structValue": {
          "$ref": "#/definitions/ScriptParamStructValue"
        }
      },
      "title": "script parameter entry"
    },
    "SearchResponseDiagnostics": {
      "type": "object",
      "properties": {
        "parsedQuery": {
          "type": "string"
        },
        "rewrittenQuery": {
          "type": "string"
        },
        "drillDownQuery": {
          "type": "string"
        },
        "firstPassSearchTimeMs": {
          "type": "number",
          "format": "double"
        },
        "highlightTimeMs": {
          "type": "number",
          "format": "double"
        },
        "getFieldsTimeMs": {
          "type": "number",
          "format": "double"
        },
        "newSnapshotSearcherOpenMs": {
          "type": "number",
          "format": "double"
        },
        "nrtWaitTimeMs": {
          "type": "number",
          "format": "double"
        }
      }
    },
    "SearchResponseHit": {
      "type": "object",
      "properties": {
        "luceneDocId": {
          "type": "integer",
          "format": "int32"
        },
        "score": {
          "type": "number",
          "format": "double"
        },
        "fields": {
          "type": "object",
          "additionalProperties": {
            "$ref": "#/definitions/HitCompositeFieldValue"
          }
        },
        "sortedFields": {
          "type": "object",
          "additionalProperties": {
            "$ref": "#/definitions/HitCompositeFieldValue"
          }
        }
      }
    },
    "SearchResponseSearchState": {
      "type": "object",
      "properties": {
        "timestamp": {
          "type": "string",
          "format": "int64"
        },
        "searcherVersion": {
          "type": "string",
          "format": "int64"
        },
        "lastDocId": {
          "type": "integer",
          "format": "int32"
        },
        "lastFieldValues": {
          "type": "array",
          "items": {
            "type": "string"
          }
        },
        "lastScore": {
          "type": "number",
          "format": "float"
        }
      }
    },
    "TermInSetQueryDoubleTerms": {
      "type": "object",
      "properties": {
        "terms": {
          "type": "array",
          "items": {
            "type": "number",
            "format": "double"
          }
        }
      }
    },
    "TermInSetQueryFloatTerms": {
      "type": "object",
      "properties": {
        "terms": {
          "type": "array",
          "items": {
            "type": "number",
            "format": "float"
          }
        }
      }
    },
    "TermInSetQueryIntTerms": {
      "type": "object",
      "properties": {
        "terms": {
          "type": "array",
          "items": {
            "type": "integer",
            "format": "int32"
          }
        }
      }
    },
    "TermInSetQueryLongTerms": {
      "type": "object",
      "properties": {
        "terms": {
          "type": "array",
          "items": {
            "type": "string",
            "format": "int64"
          }
        }
      }
    },
    "TermInSetQueryTextTerms": {
      "type": "object",
      "properties": {
        "terms": {
          "type": "array",
          "items": {
            "type": "string"
          }
        }
      }
    },
    "TotalHitsRelation": {
      "type": "string",
      "enum": [
        "EQUAL_TO",
        "GREATER_THAN_OR_EQUAL_TO"
      ],
      "default": "EQUAL_TO",
      "description": "* How the {TotalHits#value} should be interpreted.\n\n - EQUAL_TO: The total hit count is equal to {@link TotalHits#value}.\n - GREATER_THAN_OR_EQUAL_TO: The total hit count is greater than or equal to {@link TotalHits#value}."
    },
    "apiHttpBody": {
      "type": "object",
      "properties": {
        "content_type": {
          "type": "string",
          "description": "The HTTP Content-Type header value specifying the content type of the body."
        },
        "data": {
          "type": "string",
          "format": "byte",
          "description": "The HTTP request/response body as raw binary."
        },
        "extensions": {
          "type": "array",
          "items": {
            "$ref": "#/definitions/protobufAny"
          },
          "description": "Application specific response metadata. Must be set in the first response\nfor streaming APIs."
        }
      },
      "description": "Message that represents an arbitrary HTTP body. It should only be used for\npayload formats that can't be represented as JSON, such as raw binary or\nan HTML page.\n\n\nThis message can be used both in streaming and non-streaming API methods in\nthe request as well as the response.\n\nIt can be used as a top-level request field, which is convenient if one\nwants to extract parameters from either the URL or HTTP template into the\nrequest fields and also want access to the raw HTTP body.\n\nExample:\n\n    message GetResourceRequest {\n      // A unique request id.\n      string request_id = 1;\n\n      // The raw HTTP body is bound to this field.\n      google.api.HttpBody http_body = 2;\n    }\n\n    service ResourceService {\n      rpc GetResource(GetResourceRequest) returns (google.api.HttpBody);\n      rpc UpdateResource(google.api.HttpBody) returns\n      (google.protobuf.Empty);\n    }\n\nExample with streaming methods:\n\n    service CaldavService {\n      rpc GetCalendar(stream google.api.HttpBody)\n        returns (stream google.api.HttpBody);\n      rpc UpdateCalendar(stream google.api.HttpBody)\n        returns (stream google.api.HttpBody);\n    }\n\nUse of this type only changes how the request and response bodies are\nhandled, all other features will continue to work unchanged."
    },
    "luceneserverAddDocumentRequest": {
      "type": "object",
      "properties": {
        "indexName": {
          "type": "string"
        },
        "fields": {
          "type": "object",
          "additionalProperties": {
            "$ref": "#/definitions/AddDocumentRequestMultiValuedField"
          }
        }
      }
    },
    "luceneserverAddDocumentResponse": {
      "type": "object",
      "properties": {
        "genId": {
          "type": "string"
        }
      }
    },
    "luceneserverAddReplicaResponse": {
      "type": "object",
      "properties": {
        "ok": {
          "type": "string"
        }
      }
    },
    "luceneserverAnalyzer": {
      "type": "object",
      "properties": {
        "predefined": {
          "type": "string"
        },
        "custom": {
          "$ref": "#/definitions/luceneserverCustomAnalyzer"
        }
      }
    },
    "luceneserverAnalyzingSuggester": {
      "type": "object",
      "properties": {
        "analyzer": {
          "type": "string"
        },
        "indexAnalyzer": {
          "type": "string"
        },
        "queryAnalyzer": {
          "type": "string"
        },
        "maxSurfaceFormsPerAnalyzedForm": {
          "type": "integer",
          "format": "int32"
        },
        "maxGraphExpansions": {
          "type": "integer",
          "format": "int32"
        },
        "preserveSep": {
          "type": "boolean"
        },
        "exactFirst": {
          "type": "boolean"
        }
      },
      "title": "Suggester that first analyzes the surface form, adds the analyzed form to a weighted FST, and then does the same thing at lookup time (see @lucene:suggest:org.apache.lucene.search.suggest.analyzing.AnalyzingSuggester"
    },
    "luceneserverBackupIndexRequest": {
      "type": "object",
      "properties": {
        "indexName": {
          "type": "string"
        },
        "serviceName": {
          "type": "string"
        },
        "resourceName": {
          "type": "string"
        }
      }
    },
    "luceneserverBackupIndexResponse": {
      "type": "object",
      "properties": {
        "dataVersionHash": {
          "type": "string"
        },
        "metadataVersionHash": {
          "type": "string"
        }
      }
    },
    "luceneserverBooleanClause": {
      "type": "object",
      "properties": {
        "query": {
          "$ref": "#/definitions/luceneserverQuery"
        },
        "occur": {
          "$ref": "#/definitions/BooleanClauseOccur"
        }
      },
      "description": "A clause in a BooleanQuery."
    },
    "luceneserverBooleanQuery": {
      "type": "object",
      "properties": {
        "clauses": {
          "type": "array",
          "items": {
            "$ref": "#/definitions/luceneserverBooleanClause"
          }
        },
        "minimumNumberShouldMatch": {
          "type": "integer",
          "format": "int32"
        }
      },
      "description": "A query that matches documents using boolean combinations of other queries."
    },
    "luceneserverBuildSuggestRequest": {
      "type": "object",
      "properties": {
        "indexName": {
          "type": "string"
        },
        "infixSuggester": {
          "$ref": "#/definitions/luceneserverInfixSuggester",
          "title": "A suggester that matches terms anywhere in the input text, not just as a prefix. (see @lucene:org:server.InfixSuggester)"
        },
        "analyzingSuggester": {
          "$ref": "#/definitions/luceneserverAnalyzingSuggester",
          "title": "Suggester that first analyzes the surface form, adds the analyzed form to a weighted FST, and then does the same thing at lookup time (see @lucene:suggest:org.apache.lucene.search.suggest.analyzing.AnalyzingSuggester"
        },
        "fuzzySuggester": {
          "$ref": "#/definitions/luceneserverFuzzySuggester",
          "title": "Implements a fuzzy AnalyzingSuggester (see @lucene:suggest:org.apache.lucene.search.suggest.analyzing.FuzzySuggester"
        },
        "completionInfixSuggester": {
          "$ref": "#/definitions/luceneserverCompletionInfixSuggester",
          "title": "A suggester that matches terms anywhere in the input text. The implementation is different from InfixSuggester"
        },
        "fuzzyInfixSuggester": {
          "$ref": "#/definitions/luceneserverFuzzyInfixSuggester",
          "description": "A suggester that matches fuzzy terms in the input text."
        },
        "localSource": {
          "$ref": "#/definitions/luceneserverSuggestLocalSource"
        },
        "nonLocalSource": {
          "$ref": "#/definitions/luceneserverSuggestNonLocalSource"
        },
        "suggestName": {
          "type": "string"
        }
      }
    },
    "luceneserverBuildSuggestResponse": {
      "type": "object",
      "properties": {
        "sizeInBytes": {
          "type": "string",
          "format": "int64"
        },
        "count": {
          "type": "string",
          "format": "int64"
        }
      }
    },
    "luceneserverCommitRequest": {
      "type": "object",
      "properties": {
        "indexName": {
          "type": "string"
        }
      }
    },
    "luceneserverCommitResponse": {
      "type": "object",
      "properties": {
        "gen": {
          "type": "string",
          "format": "int64",
          "description": "sequence number of the last operation in the commit.  All sequence numbers less than this value\nwill be reflected in the commit, and all others will not."
        }
      }
    },
    "luceneserverCompletionInfixSuggester": {
      "type": "object",
      "properties": {
        "analyzer": {
          "type": "string"
        },
        "indexAnalyzer": {
          "type": "string"
        },
        "queryAnalyzer": {
          "type": "string"
        }
      },
      "title": "A suggester that matches terms anywhere in the input text. The implementation is different from InfixSuggester"
    },
    "luceneserverConditionalTokenFilter": {
      "type": "object",
      "properties": {
        "condition": {
          "$ref": "#/definitions/luceneserverNameAndParams"
        },
        "tokenFilters": {
          "type": "array",
          "items": {
            "$ref": "#/definitions/luceneserverNameAndParams"
          }
        }
      }
    },
    "luceneserverCopyState": {
      "type": "object",
      "properties": {
        "infoBytesLength": {
          "type": "integer",
          "format": "int32"
        },
        "infoBytes": {
          "type": "string",
          "format": "byte"
        },
        "gen": {
          "type": "string",
          "format": "int64"
        },
        "version": {
          "type": "string",
          "format": "int64"
        },
        "filesMetadata": {
          "$ref": "#/definitions/luceneserverFilesMetadata"
        },
        "completedMergeFilesSize": {
          "type": "integer",
          "format": "int32"
        },
        "completedMergeFiles": {
          "type": "array",
          "items": {
            "type": "string"
          }
        },
        "primaryGen": {
          "type": "string",
          "format": "int64"
        }
      },
      "description": "Holds incRef'd file level details for one point-in-time segment infos on the primary node."
    },
    "luceneserverCreateIndexRequest": {
      "type": "object",
      "properties": {
        "indexName": {
          "type": "string"
        }
      },
      "title": "Input to createIndex"
    },
    "luceneserverCreateIndexResponse": {
      "type": "object",
      "properties": {
        "response": {
          "type": "string"
        }
      },
      "title": "Response from Server to createIndex"
    },
    "luceneserverCreateSnapshotRequest": {
      "type": "object",
      "properties": {
        "indexName": {
          "type": "string"
        },
        "openSearcher": {
          "type": "boolean"
        }
      },
      "description": "Creates a snapshot in the index, which is saved point-in-time view of the last commit in the\nindex such that no files referenced by that snapshot will be deleted by ongoing indexing until\nthe snapshot is released with @releaseSnapshot.  Note that this will reference the last commit,\nso be sure to call commit first if you have pending changes that you'd like to be included in\nthe snapshot.\u003cp\u003eThis can be used for backup purposes, i.e. after creating the snapshot you can\ncopy all referenced files to backup storage, and then release the snapshot once complete.\nTo restore the backup, just copy all the files back and restart the server.  It can also\nbe used for transactional purposes, i.e. if you sometimes need to search a specific snapshot\ninstead of the current live index.\u003cp\u003eCreating a snapshot is very fast (does not require any\nfile copying), but over time it will consume extra disk space as old segments are merged in\nthe index.  Be sure to release the snapshot once you're done.  Snapshots survive shutdown\nand restart of the server.  Returns all protected filenames referenced by this snapshot:\nthese files will not change and will not be deleted until the snapshot is released.\nThis returns the directories and files referenced by the snapshot."
    },
    "luceneserverCreateSnapshotResponse": {
      "type": "object",
      "properties": {
        "indexFiles": {
          "type": "array",
          "items": {
            "type": "string"
          }
        },
        "taxonomyFiles": {
          "type": "array",
          "items": {
            "type": "string"
          }
        },
        "stateFiles": {
          "type": "array",
          "items": {
            "type": "string"
          }
        },
        "snapshotId": {
          "$ref": "#/definitions/luceneserverSnapshotId"
        }
      }
    },
    "luceneserverCustomAnalyzer": {
      "type": "object",
      "properties": {
        "charFilters": {
          "type": "array",
          "items": {
            "$ref": "#/definitions/luceneserverNameAndParams"
          }
        },
        "tokenizer": {
          "$ref": "#/definitions/luceneserverNameAndParams"
        },
        "tokenFilters": {
          "type": "array",
          "items": {
            "$ref": "#/definitions/luceneserverNameAndParams"
          }
        },
        "conditionalTokenFilters": {
          "type": "array",
          "items": {
            "$ref": "#/definitions/luceneserverConditionalTokenFilter"
          }
        },
        "defaultMatchVersion": {
          "type": "string"
        },
        "positionIncrementGap": {
          "$ref": "#/definitions/luceneserverIntObject"
        },
        "offsetGap": {
          "$ref": "#/definitions/luceneserverIntObject"
        }
      }
    },
    "luceneserverDeleteAllDocumentsRequest": {
      "type": "object",
      "properties": {
        "indexName": {
          "type": "string"
        }
      }
    },
    "luceneserverDeleteAllDocumentsResponse": {
      "type": "object",
      "properties": {
        "genId": {
          "type": "string"
        }
      }
    },
    "luceneserverDeleteByQueryRequest": {
      "type": "object",
      "properties": {
        "indexName": {
          "type": "string"
        },
        "query": {
          "type": "array",
          "items": {
            "$ref": "#/definitions/luceneserverQuery"
          }
        }
      }
    },
    "luceneserverDeleteIndexBackupRequest": {
      "type": "object",
      "properties": {
        "indexName": {
          "type": "string"
        },
        "serviceName": {
          "type": "string"
        },
        "resourceName": {
          "type": "string"
        },
        "nDays": {
          "type": "integer",
          "format": "int32"
        }
      }
    },
    "luceneserverDeleteIndexBackupResponse": {
      "type": "object",
      "properties": {
        "deletedResourceDataHashes": {
          "type": "array",
          "items": {
            "type": "string"
          }
        },
        "deletedResourceMetadataHashes": {
          "type": "array",
          "items": {
            "type": "string"
          }
        },
        "deletedDataVersions": {
          "type": "array",
          "items": {
            "type": "string"
          }
        },
        "deletedMetadataVersions": {
          "type": "array",
          "items": {
            "type": "string"
          }
        }
      }
    },
    "luceneserverDeleteIndexRequest": {
      "type": "object",
      "properties": {
        "indexName": {
          "type": "string"
        }
      }
    },
    "luceneserverDeleteIndexResponse": {
      "type": "object",
      "properties": {
        "ok": {
          "type": "string"
        }
      }
    },
    "luceneserverDisjunctionMaxQuery": {
      "type": "object",
      "properties": {
        "disjuncts": {
          "type": "array",
          "items": {
            "$ref": "#/definitions/luceneserverQuery"
          }
        },
        "tieBreakerMultiplier": {
          "type": "number",
          "format": "float"
        }
      },
      "description": "A query that generates the union of documents produced by its subqueries, and that scores each document with the\nmaximum score for that document as produced by any subquery, plus a tie breaking increment for any additional matching subqueries."
    },
    "luceneserverDummyResponse": {
      "type": "object",
      "properties": {
        "ok": {
          "type": "string"
        }
      }
    },
    "luceneserverFacet": {
      "type": "object",
      "properties": {
        "dim": {
          "type": "string"
        },
        "paths": {
          "type": "array",
          "items": {
            "type": "string"
          }
        },
        "numericRange": {
          "type": "array",
          "items": {
            "$ref": "#/definitions/luceneserverNumericRangeType"
          }
        },
        "useOrdsCache": {
          "type": "boolean"
        },
        "labels": {
          "type": "array",
          "items": {
            "type": "string"
          }
        },
        "topN": {
          "type": "integer",
          "format": "int32"
        },
        "script": {
          "$ref": "#/definitions/luceneserverScript"
        },
        "sampleTopDocs": {
          "type": "integer",
          "format": "int32"
        },
        "name": {
          "type": "string"
        }
      }
    },
    "luceneserverFacetHierarchyPath": {
      "type": "object",
      "properties": {
        "value": {
          "type": "array",
          "items": {
            "type": "string"
          }
        }
      }
    },
    "luceneserverFacetResult": {
      "type": "object",
      "properties": {
        "dim": {
          "type": "string"
        },
        "path": {
          "type": "array",
          "items": {
            "type": "string"
          }
        },
        "value": {
          "type": "number",
          "format": "double"
        },
        "labelValues": {
          "type": "array",
          "items": {
            "$ref": "#/definitions/luceneserverLabelAndValue"
          }
        },
        "childCount": {
          "type": "string",
          "format": "int64"
        },
        "name": {
          "type": "string"
        }
      }
    },
    "luceneserverFacetType": {
      "type": "string",
      "enum": [
        "NO_FACETS",
        "FLAT",
        "HIERARCHY",
        "NUMERIC_RANGE",
        "SORTED_SET_DOC_VALUES"
      ],
      "default": "NO_FACETS",
      "description": "Whether/How this field should index facets, and how."
    },
    "luceneserverFetchTask": {
      "type": "object",
      "properties": {
        "name": {
          "type": "string"
        },
        "params": {
          "type": "object"
        }
      }
    },
    "luceneserverField": {
      "type": "object",
      "properties": {
        "name": {
          "type": "string"
        },
        "type": {
          "$ref": "#/definitions/luceneserverFieldType"
        },
        "search": {
          "type": "boolean"
        },
        "store": {
          "type": "boolean"
        },
        "storeDocValues": {
          "type": "boolean"
        },
        "sort": {
          "type": "boolean"
        },
        "tokenize": {
          "type": "boolean"
        },
        "group": {
          "type": "boolean"
        },
        "multiValued": {
          "type": "boolean"
        },
        "highlight": {
          "type": "boolean"
        },
        "omitNorms": {
          "type": "boolean"
        },
        "dateTimeFormat": {
          "type": "string"
        },
        "postingsFormat": {
          "type": "string"
        },
        "docValuesFormat": {
          "type": "string"
        },
        "indexOptions": {
          "$ref": "#/definitions/luceneserverIndexOptions"
        },
        "script": {
          "$ref": "#/definitions/luceneserverScript"
        },
        "analyzer": {
          "$ref": "#/definitions/luceneserverAnalyzer",
          "title": "TODO make analyzers message types i.e. StandardAnalyzer, EnglishAnalyzer, CustomAnalyzer etc"
        },
        "indexAnalyzer": {
          "$ref": "#/definitions/luceneserverAnalyzer"
        },
        "searchAnalyzer": {
          "$ref": "#/definitions/luceneserverAnalyzer"
        },
        "termVectors": {
          "$ref": "#/definitions/luceneserverTermVectors"
        },
        "similarity": {
          "type": "string",
          "title": "TODO make similarity message types i.d. DefaultSimilarity, CustomSimilarity, BM25Similarity;"
        },
        "facet": {
          "$ref": "#/definitions/luceneserverFacetType"
        },
        "facetIndexFieldName": {
          "type": "string"
        },
        "additionalProperties": {
          "type": "object"
        },
        "similarityParams": {
          "type": "object"
        },
        "childFields": {
          "type": "array",
          "items": {
            "$ref": "#/definitions/luceneserverField"
          }
        },
<<<<<<< HEAD
        "nested": {
=======
        "eagerGlobalOrdinals": {
>>>>>>> 497565ec
          "type": "boolean"
        }
      }
    },
    "luceneserverFieldDefRequest": {
      "type": "object",
      "properties": {
        "indexName": {
          "type": "string"
        },
        "field": {
          "type": "array",
          "items": {
            "$ref": "#/definitions/luceneserverField"
          }
        }
      },
      "title": "Input to registerFields"
    },
    "luceneserverFieldDefResponse": {
      "type": "object",
      "properties": {
        "response": {
          "type": "string"
        }
      },
      "title": "Response from Server for registerFields"
    },
    "luceneserverFieldType": {
      "type": "string",
      "enum": [
        "ATOM",
        "TEXT",
        "BOOLEAN",
        "LONG",
        "INT",
        "DOUBLE",
        "FLOAT",
        "LAT_LON",
        "DATE_TIME",
        "VIRTUAL",
        "INTERNAL",
        "CUSTOM",
        "_ID",
        "POLYGON",
        "OBJECT"
      ],
      "default": "ATOM",
      "description": "- VIRTUAL: TODO name this \"dynamic\" instead of \"virtual\"?\n - INTERNAL: TODO need tests for internal:",
      "title": "Type of the field"
    },
    "luceneserverFileMetadata": {
      "type": "object",
      "properties": {
        "fileName": {
          "type": "string"
        },
        "len": {
          "type": "string",
          "format": "int64"
        },
        "checksum": {
          "type": "string",
          "format": "int64"
        },
        "headerLength": {
          "type": "integer",
          "format": "int32"
        },
        "header": {
          "type": "string",
          "format": "byte"
        },
        "footerLength": {
          "type": "integer",
          "format": "int32"
        },
        "footer": {
          "type": "string",
          "format": "byte"
        }
      }
    },
    "luceneserverFilesMetadata": {
      "type": "object",
      "properties": {
        "numFiles": {
          "type": "integer",
          "format": "int32"
        },
        "fileMetadata": {
          "type": "array",
          "items": {
            "$ref": "#/definitions/luceneserverFileMetadata"
          }
        }
      }
    },
    "luceneserverForceMergeRequest": {
      "type": "object",
      "properties": {
        "indexName": {
          "type": "string"
        },
        "maxNumSegments": {
          "type": "integer",
          "format": "int32"
        },
        "doWait": {
          "type": "boolean"
        }
      }
    },
    "luceneserverForceMergeResponse": {
      "type": "object",
      "properties": {
        "status": {
          "$ref": "#/definitions/ForceMergeResponseStatus"
        }
      }
    },
    "luceneserverFunctionScoreQuery": {
      "type": "object",
      "properties": {
        "query": {
          "$ref": "#/definitions/luceneserverQuery"
        },
        "script": {
          "$ref": "#/definitions/luceneserverScript"
        }
      },
      "description": "A query that wraps another query and uses custom scoring logic to compute the wrapped query's score."
    },
    "luceneserverFuzzyInfixSuggester": {
      "type": "object",
      "properties": {
        "analyzer": {
          "type": "string"
        },
        "indexAnalyzer": {
          "type": "string"
        },
        "queryAnalyzer": {
          "type": "string"
        },
        "minFuzzyLength": {
          "type": "integer",
          "format": "int32"
        },
        "nonFuzzyPrefix": {
          "type": "integer",
          "format": "int32"
        },
        "maxEdits": {
          "type": "integer",
          "format": "int32"
        },
        "transpositions": {
          "type": "boolean"
        },
        "unicodeAware": {
          "type": "boolean"
        }
      },
      "title": "A suggester that matches fuzzy terms in the input text"
    },
    "luceneserverFuzzyParams": {
      "type": "object",
      "properties": {
        "maxEdits": {
          "type": "integer",
          "format": "int32"
        },
        "prefixLength": {
          "type": "integer",
          "format": "int32"
        },
        "maxExpansions": {
          "type": "integer",
          "format": "int32"
        },
        "transpositions": {
          "type": "boolean"
        }
      }
    },
    "luceneserverFuzzySuggester": {
      "type": "object",
      "properties": {
        "analyzer": {
          "type": "string"
        },
        "indexAnalyzer": {
          "type": "string"
        },
        "queryAnalyzer": {
          "type": "string"
        },
        "maxSurfaceFormsPerAnalyzedForm": {
          "type": "integer",
          "format": "int32"
        },
        "maxGraphExpansions": {
          "type": "integer",
          "format": "int32"
        },
        "preserveSep": {
          "type": "boolean"
        },
        "exactFirst": {
          "type": "boolean"
        },
        "minFuzzyLength": {
          "type": "integer",
          "format": "int32"
        },
        "nonFuzzyPrefix": {
          "type": "integer",
          "format": "int32"
        },
        "maxEdits": {
          "type": "integer",
          "format": "int32"
        },
        "transpositions": {
          "type": "boolean"
        },
        "unicodeAware": {
          "type": "boolean"
        }
      },
      "title": "Implements a fuzzy AnalyzingSuggester (see @lucene:suggest:org.apache.lucene.search.suggest.analyzing.FuzzySuggester"
    },
    "luceneserverGeoBoundingBoxQuery": {
      "type": "object",
      "properties": {
        "field": {
          "type": "string"
        },
        "topLeft": {
          "$ref": "#/definitions/typeLatLng"
        },
        "bottomRight": {
          "$ref": "#/definitions/typeLatLng"
        }
      },
      "description": "A query that matches documents with geopoint within the geo box. The topLeft and bottomRight values though provided as strings will be converted to the Double."
    },
    "luceneserverGeoPointQuery": {
      "type": "object",
      "properties": {
        "field": {
          "type": "string"
        },
        "point": {
          "$ref": "#/definitions/typeLatLng"
        }
      },
      "description": "A query that matches documents with polygon that contains the geo point."
    },
    "luceneserverGetAllSnapshotGenResponse": {
      "type": "object",
      "properties": {
        "indexGens": {
          "type": "array",
          "items": {
            "type": "string",
            "format": "int64"
          }
        }
      }
    },
    "luceneserverGetNodesResponse": {
      "type": "object",
      "properties": {
        "nodes": {
          "type": "array",
          "items": {
            "$ref": "#/definitions/luceneserverNodeInfo"
          }
        }
      }
    },
    "luceneserverHealthCheckResponse": {
      "type": "object",
      "properties": {
        "health": {
          "$ref": "#/definitions/luceneserverTransferStatusCode"
        }
      }
    },
    "luceneserverIndexOptions": {
      "type": "string",
      "enum": [
        "DOCS_FREQS_POSITIONS",
        "DOCS",
        "DOCS_FREQS",
        "DOCS_FREQS_POSITIONS_OFFSETS"
      ],
      "default": "DOCS_FREQS_POSITIONS",
      "description": "How the tokens should be indexed."
    },
    "luceneserverIndexStatsResponse": {
      "type": "object",
      "properties": {
        "indexName": {
          "type": "string"
        },
        "statsResponse": {
          "$ref": "#/definitions/luceneserverStatsResponse"
        }
      }
    },
    "luceneserverIndicesResponse": {
      "type": "object",
      "properties": {
        "indicesResponse": {
          "type": "array",
          "items": {
            "$ref": "#/definitions/luceneserverIndexStatsResponse"
          }
        }
      }
    },
    "luceneserverInfixSuggester": {
      "type": "object",
      "properties": {
        "analyzer": {
          "type": "string"
        },
        "indexAnalyzer": {
          "type": "string"
        },
        "queryAnalyzer": {
          "type": "string"
        }
      },
      "title": "A suggester that matches terms anywhere in the input text, not just as a prefix. (see @lucene:org:server.InfixSuggester)"
    },
    "luceneserverIntObject": {
      "type": "object",
      "properties": {
        "int": {
          "type": "integer",
          "format": "int32"
        }
      },
      "title": "Used to be able to check if a value was set"
    },
    "luceneserverLabelAndValue": {
      "type": "object",
      "properties": {
        "label": {
          "type": "string"
        },
        "value": {
          "type": "number",
          "format": "double"
        }
      }
    },
    "luceneserverLiveSettingsRequest": {
      "type": "object",
      "properties": {
        "indexName": {
          "type": "string"
        },
        "maxRefreshSec": {
          "type": "number",
          "format": "double",
          "description": "Longest time to wait before reopening IndexSearcher (i.e., periodic background reopen)."
        },
        "minRefreshSec": {
          "type": "number",
          "format": "double",
          "description": "Shortest time to wait before reopening IndexSearcher (i.e., when a search is waiting for a specific indexGen)."
        },
        "maxSearcherAgeSec": {
          "type": "number",
          "format": "double",
          "description": "Non-current searchers older than this are pruned."
        },
        "indexRamBufferSizeMB": {
          "type": "number",
          "format": "double",
          "description": "Size (in MB) of IndexWriter's RAM buffer."
        },
        "addDocumentsMaxBufferLen": {
          "type": "integer",
          "format": "int32",
          "description": "Max number of documents to add at a time."
        }
      },
      "title": "Input to liveSettings"
    },
    "luceneserverLiveSettingsResponse": {
      "type": "object",
      "properties": {
        "response": {
          "type": "string"
        }
      },
      "title": "Response from Server to liveSettings"
    },
    "luceneserverMatchOperator": {
      "type": "string",
      "enum": [
        "SHOULD",
        "MUST"
      ],
      "default": "SHOULD"
    },
    "luceneserverMatchPhraseQuery": {
      "type": "object",
      "properties": {
        "field": {
          "type": "string"
        },
        "query": {
          "type": "string"
        },
        "slop": {
          "type": "integer",
          "format": "int32"
        },
        "analyzer": {
          "$ref": "#/definitions/luceneserverAnalyzer"
        }
      },
      "description": "A query that analyzes the text before finding matching documents. The tokens resulting from the analysis are combined into a PhraseQuery."
    },
    "luceneserverMatchQuery": {
      "type": "object",
      "properties": {
        "field": {
          "type": "string"
        },
        "query": {
          "type": "string"
        },
        "operator": {
          "$ref": "#/definitions/luceneserverMatchOperator"
        },
        "minimumNumberShouldMatch": {
          "type": "integer",
          "format": "int32"
        },
        "analyzer": {
          "$ref": "#/definitions/luceneserverAnalyzer"
        },
        "fuzzyParams": {
          "$ref": "#/definitions/luceneserverFuzzyParams"
        }
      },
      "description": "A query that analyzes the text before finding matching documents. The tokens resulting from the analysis are combined using term queries in boolean clauses."
    },
    "luceneserverMode": {
      "type": "string",
      "enum": [
        "STANDALONE",
        "PRIMARY",
        "REPLICA"
      ],
      "default": "STANDALONE"
    },
    "luceneserverMultiMatchQuery": {
      "type": "object",
      "properties": {
        "fields": {
          "type": "array",
          "items": {
            "type": "string"
          }
        },
        "query": {
          "type": "string"
        },
        "fieldBoosts": {
          "type": "object",
          "additionalProperties": {
            "type": "number",
            "format": "float"
          }
        },
        "operator": {
          "$ref": "#/definitions/luceneserverMatchOperator"
        },
        "minimumNumberShouldMatch": {
          "type": "integer",
          "format": "int32"
        },
        "analyzer": {
          "$ref": "#/definitions/luceneserverAnalyzer"
        },
        "fuzzyParams": {
          "$ref": "#/definitions/luceneserverFuzzyParams"
        },
        "tieBreakerMultiplier": {
          "type": "number",
          "format": "float"
        }
      },
      "description": "A query that creates a match query for each field provided and wraps all the match queries in a disjunction max query."
    },
    "luceneserverNameAndParams": {
      "type": "object",
      "properties": {
        "name": {
          "type": "string"
        },
        "params": {
          "type": "object",
          "additionalProperties": {
            "type": "string"
          }
        }
      }
    },
    "luceneserverNodeInfo": {
      "type": "object",
      "properties": {
        "hostname": {
          "type": "string"
        },
        "port": {
          "type": "integer",
          "format": "int32"
        }
      }
    },
    "luceneserverNumericRangeType": {
      "type": "object",
      "properties": {
        "label": {
          "type": "string"
        },
        "min": {
          "type": "string",
          "format": "int64"
        },
        "minInclusive": {
          "type": "boolean"
        },
        "max": {
          "type": "string",
          "format": "int64"
        },
        "maxInclusive": {
          "type": "boolean"
        }
      }
    },
    "luceneserverOneHighlight": {
      "type": "object",
      "properties": {
        "isHit": {
          "type": "boolean"
        },
        "text": {
          "type": "string"
        }
      }
    },
    "luceneserverOneSuggestLookupResponse": {
      "type": "object",
      "properties": {
        "suggestLookupHighlight": {
          "$ref": "#/definitions/luceneserverSuggestLookupHighlight",
          "title": "Expert: custom Object to hold the result of a highlighted suggestion (currently only works with AnalyzingInfixSuggester)"
        },
        "key": {
          "type": "string",
          "title": "the key's text"
        },
        "weight": {
          "type": "string",
          "format": "int64"
        },
        "payload": {
          "type": "string"
        }
      }
    },
    "luceneserverPhraseQuery": {
      "type": "object",
      "properties": {
        "slop": {
          "type": "integer",
          "format": "int32",
          "description": "Edit distance between respective positions of terms as defined in this PhraseQuery and the positions\nof terms in a document."
        },
        "field": {
          "type": "string"
        },
        "terms": {
          "type": "array",
          "items": {
            "type": "string"
          }
        }
      },
      "description": "A Query that matches documents containing a particular sequence of terms."
    },
    "luceneserverPoint": {
      "type": "object",
      "properties": {
        "latitude": {
          "type": "number",
          "format": "double"
        },
        "longitude": {
          "type": "number",
          "format": "double"
        }
      },
      "title": "Point representation"
    },
    "luceneserverQuery": {
      "type": "object",
      "properties": {
        "queryType": {
          "$ref": "#/definitions/luceneserverQueryType"
        },
        "boost": {
          "type": "number",
          "format": "float"
        },
        "booleanQuery": {
          "$ref": "#/definitions/luceneserverBooleanQuery"
        },
        "phraseQuery": {
          "$ref": "#/definitions/luceneserverPhraseQuery"
        },
        "functionScoreQuery": {
          "$ref": "#/definitions/luceneserverFunctionScoreQuery"
        },
        "termQuery": {
          "$ref": "#/definitions/luceneserverTermQuery"
        },
        "termInSetQuery": {
          "$ref": "#/definitions/luceneserverTermInSetQuery"
        },
        "disjunctionMaxQuery": {
          "$ref": "#/definitions/luceneserverDisjunctionMaxQuery"
        },
        "matchQuery": {
          "$ref": "#/definitions/luceneserverMatchQuery"
        },
        "matchPhraseQuery": {
          "$ref": "#/definitions/luceneserverMatchPhraseQuery"
        },
        "multiMatchQuery": {
          "$ref": "#/definitions/luceneserverMultiMatchQuery"
        },
        "rangeQuery": {
          "$ref": "#/definitions/luceneserverRangeQuery"
        },
        "geoBoundingBoxQuery": {
          "$ref": "#/definitions/luceneserverGeoBoundingBoxQuery"
        },
        "geoPointQuery": {
          "$ref": "#/definitions/luceneserverGeoPointQuery"
        }
      },
      "description": "Defines a full query consisting of a QueryNode which may be one of several types."
    },
    "luceneserverQuerySortField": {
      "type": "object",
      "properties": {
        "doDocScores": {
          "type": "boolean"
        },
        "doMaxScore": {
          "type": "boolean"
        },
        "fields": {
          "$ref": "#/definitions/luceneserverSortFields"
        }
      }
    },
    "luceneserverQueryType": {
      "type": "string",
      "enum": [
        "NONE",
        "BOOLEAN_QUERY",
        "PHRASE_QUERY",
        "FUNCTION_SCORE_QUERY",
        "TERM_QUERY",
        "TERM_IN_SET_QUERY",
        "DISJUNCTION_MAX",
        "MATCH",
        "MATCH_PHRASE",
        "MULTI_MATCH",
        "RANGE",
        "GEO_BOUNDING_BOX",
        "GEO_POINT"
      ],
      "default": "NONE",
      "description": "Defines different types of QueryNodes."
    },
    "luceneserverRangeQuery": {
      "type": "object",
      "properties": {
        "field": {
          "type": "string"
        },
        "lower": {
          "type": "string"
        },
        "upper": {
          "type": "string"
        }
      },
      "description": "A query that matches documents with values within the specified range. The lower and upper values though provided as strings will be converted to the type of the field. This works with INT, LONG, FLOAT, DOUBLE and DATE_TIME field types."
    },
    "luceneserverRawFileChunk": {
      "type": "object",
      "properties": {
        "content": {
          "type": "string",
          "format": "byte"
        }
      }
    },
    "luceneserverRefreshRequest": {
      "type": "object",
      "properties": {
        "indexName": {
          "type": "string"
        }
      }
    },
    "luceneserverRefreshResponse": {
      "type": "object",
      "properties": {
        "refreshTimeMS": {
          "type": "number",
          "format": "double"
        }
      }
    },
    "luceneserverReleaseSnapshotRequest": {
      "type": "object",
      "properties": {
        "indexName": {
          "type": "string"
        },
        "snapshotId": {
          "$ref": "#/definitions/luceneserverSnapshotId"
        }
      }
    },
    "luceneserverReleaseSnapshotResponse": {
      "type": "object",
      "properties": {
        "success": {
          "type": "boolean"
        }
      }
    },
    "luceneserverRestoreIndex": {
      "type": "object",
      "properties": {
        "serviceName": {
          "type": "string"
        },
        "resourceName": {
          "type": "string"
        }
      }
    },
    "luceneserverScript": {
      "type": "object",
      "properties": {
        "lang": {
          "type": "string"
        },
        "source": {
          "type": "string"
        },
        "params": {
          "type": "object",
          "additionalProperties": {
            "$ref": "#/definitions/ScriptParamValue"
          }
        }
      }
    },
    "luceneserverSearchRequest": {
      "type": "object",
      "properties": {
        "indexName": {
          "type": "string"
        },
        "startHit": {
          "type": "integer",
          "format": "int32"
        },
        "topHits": {
          "type": "integer",
          "format": "int32"
        },
        "timeoutSec": {
          "type": "number",
          "format": "double",
          "description": "Maximum number of seconds spent on each collection phase; note that for\nmulti-pass searches (e.g. query-time grouping), this timeout applies to each phase."
        },
        "retrieveFields": {
          "type": "array",
          "items": {
            "type": "string"
          }
        },
        "queryText": {
          "type": "string"
        },
        "virtualFields": {
          "type": "array",
          "items": {
            "$ref": "#/definitions/luceneserverVirtualField"
          }
        },
        "query": {
          "$ref": "#/definitions/luceneserverQuery"
        },
        "querySort": {
          "$ref": "#/definitions/luceneserverQuerySortField"
        },
        "indexGen": {
          "type": "string",
          "format": "int64"
        },
        "version": {
          "type": "string",
          "format": "int64"
        },
        "snapshot": {
          "type": "string"
        },
        "totalHitsThreshold": {
          "type": "integer",
          "format": "int32"
        },
        "facets": {
          "type": "array",
          "items": {
            "$ref": "#/definitions/luceneserverFacet"
          }
        },
        "fetchTasks": {
          "type": "array",
          "items": {
            "$ref": "#/definitions/luceneserverFetchTask"
          }
        },
        "disallowPartialResults": {
          "type": "boolean"
        }
      }
    },
    "luceneserverSearchResponse": {
      "type": "object",
      "properties": {
        "diagnostics": {
          "$ref": "#/definitions/SearchResponseDiagnostics"
        },
        "hitTimeout": {
          "type": "boolean"
        },
        "totalHits": {
          "$ref": "#/definitions/luceneserverTotalHits"
        },
        "hits": {
          "type": "array",
          "items": {
            "$ref": "#/definitions/SearchResponseHit"
          }
        },
        "searchState": {
          "$ref": "#/definitions/SearchResponseSearchState"
        },
        "facetResult": {
          "type": "array",
          "items": {
            "$ref": "#/definitions/luceneserverFacetResult"
          }
        }
      }
    },
    "luceneserverSearcher": {
      "type": "object",
      "properties": {
        "version": {
          "type": "string",
          "format": "int64",
          "description": "the version recorded in the commit that the reader opened.\nThis version is advanced every time a change is made with IndexWriter."
        },
        "numDocs": {
          "type": "integer",
          "format": "int32"
        },
        "segments": {
          "type": "string"
        },
        "staleAgeSeconds": {
          "type": "number",
          "format": "double"
        },
        "numSegments": {
          "type": "integer",
          "format": "int32"
        }
      }
    },
    "luceneserverSearcherVersion": {
      "type": "object",
      "properties": {
        "version": {
          "type": "string",
          "format": "int64"
        },
        "didRefresh": {
          "type": "boolean"
        }
      }
    },
    "luceneserverSelector": {
      "type": "string",
      "enum": [
        "MIN",
        "MAX",
        "MIDDLE_MIN",
        "MIDDLE_MAX"
      ],
      "default": "MIN",
      "title": "For multi valued fields, how to select which value is used for sorting"
    },
    "luceneserverSettingsRequest": {
      "type": "object",
      "properties": {
        "indexName": {
          "type": "string"
        },
        "mergeMaxMBPerSec": {
          "type": "number",
          "format": "double"
        },
        "nrtCachingDirectoryMaxMergeSizeMB": {
          "type": "number",
          "format": "double"
        },
        "nrtCachingDirectoryMaxSizeMB": {
          "type": "number",
          "format": "double"
        },
        "concurrentMergeSchedulerMaxThreadCount": {
          "type": "integer",
          "format": "int32"
        },
        "concurrentMergeSchedulerMaxMergeCount": {
          "type": "integer",
          "format": "int32"
        },
        "indexSort": {
          "$ref": "#/definitions/luceneserverSortFields"
        },
        "indexVerbose": {
          "type": "boolean"
        },
        "indexMergeSchedulerAutoThrottle": {
          "type": "boolean"
        },
        "normsFormat": {
          "type": "string"
        },
        "directory": {
          "type": "string",
          "title": "Base Directory implementation to use (NRTCachingDirectory will wrap this) either one of the core implementations (FSDirectory, MMapDirectory, NIOFSDirectory, SimpleFSDirectory, RAMDirectory (for temporary indices!) or a fully qualified path to a Directory implementation that has a public constructor taking a single File argument default: FSDirectory"
        }
      },
      "title": "Input to settings"
    },
    "luceneserverSettingsResponse": {
      "type": "object",
      "properties": {
        "response": {
          "type": "string"
        }
      },
      "title": "Settings Response returned from Server"
    },
    "luceneserverSnapshotId": {
      "type": "object",
      "properties": {
        "indexGen": {
          "type": "string",
          "format": "int64"
        },
        "taxonomyGen": {
          "type": "string",
          "format": "int64"
        },
        "stateGen": {
          "type": "string",
          "format": "int64"
        }
      }
    },
    "luceneserverSortFields": {
      "type": "object",
      "properties": {
        "sortedFields": {
          "type": "array",
          "items": {
            "$ref": "#/definitions/luceneserverSortType"
          }
        }
      },
      "title": "Fields to sort on either during index time or search time"
    },
    "luceneserverSortType": {
      "type": "object",
      "properties": {
        "fieldName": {
          "type": "string"
        },
        "selector": {
          "$ref": "#/definitions/luceneserverSelector"
        },
        "origin": {
          "$ref": "#/definitions/luceneserverPoint"
        },
        "missingLat": {
          "type": "boolean",
          "description": "Whether missing values should sort last instead of first.\nNote that this runs \\\"before\\\" reverse, so if you sort missing first and reverse=true then missing values will\nbe at the end."
        },
        "reverse": {
          "type": "boolean",
          "title": "Sort in reverse of the field's natural order"
        }
      },
      "description": "\"The field to sort on. Pass \u003ccode\u003edocid\u003c/code\u003e for index order and \u003ccode\u003escore\u003c/code\u003e for relevance sort."
    },
    "luceneserverStartIndexRequest": {
      "type": "object",
      "properties": {
        "indexName": {
          "type": "string"
        },
        "mode": {
          "$ref": "#/definitions/luceneserverMode"
        },
        "primaryGen": {
          "type": "string",
          "format": "int64"
        },
        "primaryAddress": {
          "type": "string"
        },
        "port": {
          "type": "integer",
          "format": "int32"
        },
        "restore": {
          "$ref": "#/definitions/luceneserverRestoreIndex"
        }
      },
      "title": "Start the index"
    },
    "luceneserverStartIndexResponse": {
      "type": "object",
      "properties": {
        "maxDoc": {
          "type": "integer",
          "format": "int32"
        },
        "numDocs": {
          "type": "integer",
          "format": "int32"
        },
        "segments": {
          "type": "string"
        },
        "startTimeMS": {
          "type": "number",
          "format": "double"
        }
      }
    },
    "luceneserverStateRequest": {
      "type": "object",
      "properties": {
        "indexName": {
          "type": "string"
        }
      }
    },
    "luceneserverStateResponse": {
      "type": "object",
      "properties": {
        "response": {
          "type": "string"
        }
      }
    },
    "luceneserverStatsRequest": {
      "type": "object",
      "properties": {
        "indexName": {
          "type": "string"
        }
      }
    },
    "luceneserverStatsResponse": {
      "type": "object",
      "properties": {
        "ord": {
          "type": "integer",
          "format": "int32"
        },
        "maxDoc": {
          "type": "integer",
          "format": "int32",
          "description": "The total number of docs in this index, including docs not yet flushed (still in the RAM buffer),\nnot counting deletions."
        },
        "numDocs": {
          "type": "integer",
          "format": "int32",
          "description": "*\nThe total number of docs in this index, including\ndocs not yet flushed (still in the RAM buffer), and\nincluding deletions. NOTE: buffered deletions\nare not counted.  If you really need these to be\ncounted you should call {@link IndexWriter#commit()} first."
        },
        "dirSize": {
          "type": "string",
          "format": "int64"
        },
        "state": {
          "type": "string"
        },
        "taxonomy": {
          "$ref": "#/definitions/luceneserverTaxonomy"
        },
        "searchers": {
          "type": "array",
          "items": {
            "$ref": "#/definitions/luceneserverSearcher"
          }
        },
        "currentSearcher": {
          "$ref": "#/definitions/luceneserverSearcher"
        }
      }
    },
    "luceneserverStopIndexRequest": {
      "type": "object",
      "properties": {
        "indexName": {
          "type": "string"
        }
      }
    },
    "luceneserverSuggestLocalSource": {
      "type": "object",
      "properties": {
        "localFile": {
          "type": "string",
          "description": "Local file (to the server) to read suggestions + weights from; format is weight U+001F suggestion U+001F payload,\none per line, with suggestion UTF-8 encoded. If this option is used then searcher, suggestField,\nweightField/Expression, payloadField should not be specified."
        },
        "hasContexts": {
          "type": "boolean"
        },
        "hasPayload": {
          "type": "boolean"
        },
        "hasMultiSearchText": {
          "type": "boolean"
        }
      }
    },
    "luceneserverSuggestLookupHighlight": {
      "type": "object",
      "properties": {
        "oneHighlight": {
          "type": "array",
          "items": {
            "$ref": "#/definitions/luceneserverOneHighlight"
          }
        }
      }
    },
    "luceneserverSuggestLookupRequest": {
      "type": "object",
      "properties": {
        "indexName": {
          "type": "string"
        },
        "suggestName": {
          "type": "string"
        },
        "text": {
          "type": "string"
        },
        "highlight": {
          "type": "boolean"
        },
        "allTermsRequired": {
          "type": "boolean"
        },
        "contexts": {
          "type": "array",
          "items": {
            "type": "string"
          }
        },
        "count": {
          "type": "integer",
          "format": "int32"
        }
      }
    },
    "luceneserverSuggestLookupResponse": {
      "type": "object",
      "properties": {
        "results": {
          "type": "array",
          "items": {
            "$ref": "#/definitions/luceneserverOneSuggestLookupResponse"
          }
        }
      }
    },
    "luceneserverSuggestNonLocalSource": {
      "type": "object",
      "properties": {
        "indexGen": {
          "type": "string",
          "format": "int64"
        },
        "version": {
          "type": "string",
          "format": "int64"
        },
        "snapshot": {
          "type": "string"
        },
        "suggestField": {
          "type": "string"
        },
        "weightField": {
          "type": "string"
        },
        "weightExpression": {
          "type": "string"
        },
        "payloadField": {
          "type": "string"
        },
        "contextField": {
          "type": "string"
        }
      }
    },
    "luceneserverTaxonomy": {
      "type": "object",
      "properties": {
        "numOrds": {
          "type": "integer",
          "format": "int32"
        },
        "segments": {
          "type": "string"
        }
      }
    },
    "luceneserverTermInSetQuery": {
      "type": "object",
      "properties": {
        "field": {
          "type": "string",
          "description": "Field in the document to query."
        },
        "textTerms": {
          "$ref": "#/definitions/TermInSetQueryTextTerms",
          "description": "Text terms to search for."
        },
        "intTerms": {
          "$ref": "#/definitions/TermInSetQueryIntTerms",
          "description": "Int terms to search for."
        },
        "longTerms": {
          "$ref": "#/definitions/TermInSetQueryLongTerms",
          "description": "Long terms to search for."
        },
        "floatTerms": {
          "$ref": "#/definitions/TermInSetQueryFloatTerms",
          "description": "Float terms to search for."
        },
        "doubleTerms": {
          "$ref": "#/definitions/TermInSetQueryDoubleTerms",
          "description": "Double terms to search for."
        }
      },
      "description": "Specialization for a disjunction over many terms that behaves like a ConstantScoreQuery over a BooleanQuery containing only BooleanClause.Occur.SHOULD clauses. Only ONE of the types of terms needs to be provided - the one that matches the type of the field."
    },
    "luceneserverTermQuery": {
      "type": "object",
      "properties": {
        "field": {
          "type": "string",
          "description": "Field in the document to query."
        },
        "textValue": {
          "type": "string",
          "description": "TEXT FieldType term to search for."
        },
        "intValue": {
          "type": "integer",
          "format": "int32",
          "description": "INT FieldType term to search for."
        },
        "longValue": {
          "type": "string",
          "format": "int64",
          "description": "LONG FieldType term to search for."
        },
        "floatValue": {
          "type": "number",
          "format": "float",
          "description": "FLOAT FieldType term to search for."
        },
        "doubleValue": {
          "type": "number",
          "format": "double",
          "description": "DOUBLE FieldType term to search for."
        },
        "booleanValue": {
          "type": "boolean",
          "description": "BOOLEAN FieldType term to search for."
        }
      },
      "description": "A query that matches documents containing a term."
    },
    "luceneserverTermVectors": {
      "type": "string",
      "enum": [
        "NO_TERMVECTORS",
        "TERMS",
        "TERMS_POSITIONS",
        "TERMS_POSITIONS_OFFSETS",
        "TERMS_POSITIONS_OFFSETS_PAYLOADS"
      ],
      "default": "NO_TERMVECTORS",
      "description": "Whether/how term vectors should be indexed."
    },
    "luceneserverTotalHits": {
      "type": "object",
      "properties": {
        "relation": {
          "$ref": "#/definitions/TotalHitsRelation"
        },
        "value": {
          "type": "string",
          "format": "int64",
          "description": "* The value of the total hit count. Must be interpreted in the context of * {#relation}."
        }
      }
    },
    "luceneserverTransferStatus": {
      "type": "object",
      "properties": {
        "Message": {
          "type": "string"
        },
        "Code": {
          "$ref": "#/definitions/luceneserverTransferStatusCode"
        }
      }
    },
    "luceneserverTransferStatusCode": {
      "type": "string",
      "enum": [
        "Unknown",
        "Done",
        "Failed",
        "Ongoing"
      ],
      "default": "Unknown"
    },
    "luceneserverVirtualField": {
      "type": "object",
      "properties": {
        "script": {
          "$ref": "#/definitions/luceneserverScript"
        },
        "name": {
          "type": "string"
        }
      },
      "title": "Virtual field used during search"
    },
    "protobufAny": {
      "type": "object",
      "properties": {
        "type_url": {
          "type": "string",
          "description": "A URL/resource name that uniquely identifies the type of the serialized\nprotocol buffer message. This string must contain at least\none \"/\" character. The last segment of the URL's path must represent\nthe fully qualified name of the type (as in\n`path/google.protobuf.Duration`). The name should be in a canonical form\n(e.g., leading \".\" is not accepted).\n\nIn practice, teams usually precompile into the binary all types that they\nexpect it to use in the context of Any. However, for URLs which use the\nscheme `http`, `https`, or no scheme, one can optionally set up a type\nserver that maps type URLs to message definitions as follows:\n\n* If no scheme is provided, `https` is assumed.\n* An HTTP GET on the URL must yield a [google.protobuf.Type][]\n  value in binary format, or produce an error.\n* Applications are allowed to cache lookup results based on the\n  URL, or have them precompiled into a binary to avoid any\n  lookup. Therefore, binary compatibility needs to be preserved\n  on changes to types. (Use versioned type names to manage\n  breaking changes.)\n\nNote: this functionality is not currently available in the official\nprotobuf release, and it is not used for type URLs beginning with\ntype.googleapis.com.\n\nSchemes other than `http`, `https` (or the empty scheme) might be\nused with implementation specific semantics."
        },
        "value": {
          "type": "string",
          "format": "byte",
          "description": "Must be a valid serialized protocol buffer of the above specified type."
        }
      },
      "description": "`Any` contains an arbitrary serialized protocol buffer message along with a\nURL that describes the type of the serialized message.\n\nProtobuf library provides support to pack/unpack Any values in the form\nof utility functions or additional generated methods of the Any type.\n\nExample 1: Pack and unpack a message in C++.\n\n    Foo foo = ...;\n    Any any;\n    any.PackFrom(foo);\n    ...\n    if (any.UnpackTo(\u0026foo)) {\n      ...\n    }\n\nExample 2: Pack and unpack a message in Java.\n\n    Foo foo = ...;\n    Any any = Any.pack(foo);\n    ...\n    if (any.is(Foo.class)) {\n      foo = any.unpack(Foo.class);\n    }\n\n Example 3: Pack and unpack a message in Python.\n\n    foo = Foo(...)\n    any = Any()\n    any.Pack(foo)\n    ...\n    if any.Is(Foo.DESCRIPTOR):\n      any.Unpack(foo)\n      ...\n\n Example 4: Pack and unpack a message in Go\n\n     foo := \u0026pb.Foo{...}\n     any, err := ptypes.MarshalAny(foo)\n     ...\n     foo := \u0026pb.Foo{}\n     if err := ptypes.UnmarshalAny(any, foo); err != nil {\n       ...\n     }\n\nThe pack methods provided by protobuf library will by default use\n'type.googleapis.com/full.type.name' as the type URL and the unpack\nmethods only use the fully qualified type name after the last '/'\nin the type URL, for example \"foo.bar.com/x/y.z\" will yield type\nname \"y.z\".\n\n\nJSON\n====\nThe JSON representation of an `Any` value uses the regular\nrepresentation of the deserialized, embedded message, with an\nadditional field `@type` which contains the type URL. Example:\n\n    package google.profile;\n    message Person {\n      string first_name = 1;\n      string last_name = 2;\n    }\n\n    {\n      \"@type\": \"type.googleapis.com/google.profile.Person\",\n      \"firstName\": \u003cstring\u003e,\n      \"lastName\": \u003cstring\u003e\n    }\n\nIf the embedded message type is well-known and has a custom JSON\nrepresentation, that representation will be embedded adding a field\n`value` which holds the custom JSON in addition to the `@type`\nfield. Example (for message [google.protobuf.Duration][]):\n\n    {\n      \"@type\": \"type.googleapis.com/google.protobuf.Duration\",\n      \"value\": \"1.212s\"\n    }"
    },
    "protobufNullValue": {
      "type": "string",
      "enum": [
        "NULL_VALUE"
      ],
      "default": "NULL_VALUE",
      "description": "`NullValue` is a singleton enumeration to represent the null value for the\n`Value` type union.\n\n The JSON representation for `NullValue` is JSON `null`.\n\n - NULL_VALUE: Null value."
    },
    "runtimeError": {
      "type": "object",
      "properties": {
        "error": {
          "type": "string"
        },
        "code": {
          "type": "integer",
          "format": "int32"
        },
        "message": {
          "type": "string"
        },
        "details": {
          "type": "array",
          "items": {
            "$ref": "#/definitions/protobufAny"
          }
        }
      }
    },
    "runtimeStreamError": {
      "type": "object",
      "properties": {
        "grpc_code": {
          "type": "integer",
          "format": "int32"
        },
        "http_code": {
          "type": "integer",
          "format": "int32"
        },
        "message": {
          "type": "string"
        },
        "http_status": {
          "type": "string"
        },
        "details": {
          "type": "array",
          "items": {
            "$ref": "#/definitions/protobufAny"
          }
        }
      }
    },
    "typeLatLng": {
      "type": "object",
      "properties": {
        "latitude": {
          "type": "number",
          "format": "double",
          "description": "The latitude in degrees. It must be in the range [-90.0, +90.0]."
        },
        "longitude": {
          "type": "number",
          "format": "double",
          "description": "The longitude in degrees. It must be in the range [-180.0, +180.0]."
        }
      },
      "description": "An object representing a latitude/longitude pair. This is expressed as a pair\nof doubles representing degrees latitude and degrees longitude. Unless\nspecified otherwise, this must conform to the\n\u003ca href=\"http://www.unoosa.org/pdf/icg/2012/template/WGS_84.pdf\"\u003eWGS84\nstandard\u003c/a\u003e. Values must be within normalized ranges."
    }
  }
}<|MERGE_RESOLUTION|>--- conflicted
+++ resolved
@@ -2057,11 +2057,10 @@
             "$ref": "#/definitions/luceneserverField"
           }
         },
-<<<<<<< HEAD
+        "eagerGlobalOrdinals": {
+          "type": "boolean"
+        },
         "nested": {
-=======
-        "eagerGlobalOrdinals": {
->>>>>>> 497565ec
           "type": "boolean"
         }
       }
