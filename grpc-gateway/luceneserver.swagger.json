--- conflicted
+++ resolved
@@ -4248,16 +4248,14 @@
           "format": "float",
           "title": "Boost multiplier for similarity score"
         },
-<<<<<<< HEAD
-        "filterStrategy": {
-          "$ref": "#/definitions/KnnQueryFilterStrategy",
-          "title": "Strategy to use when applying filter"
-=======
         "similarityThreshold": {
           "type": "number",
           "format": "float",
           "description": "Optional similarity threshold to use for filtering results. If set, only results with a similarity score\ngreater than or equal to this value will be returned. If unset, all results are returned.\nNote: This value is specified as the raw similarity, not the normalized/boosted score."
->>>>>>> 1ecdcbc2
+        },
+        "filterStrategy": {
+          "$ref": "#/definitions/KnnQueryFilterStrategy",
+          "title": "Strategy to use when applying filter"
         }
       },
       "title": "Specification for kNN vector search query"
