/* Description of message types for search request and response */
syntax = "proto3";

import "google/protobuf/struct.proto";
import "google/protobuf/any.proto";
import "google/protobuf/wrappers.proto";
import "google/type/latlng.proto";
import "yelp/nrtsearch/analysis.proto";

option java_multiple_files = true;
option java_package = "com.yelp.nrtsearch.server.grpc";
option java_outer_classname = "SearchResponseProto";
option objc_class_prefix = "HLW";

option go_package = "github.com/Yelp/nrtsearch";

package luceneserver;

// A clause in a BooleanQuery.
message BooleanClause {
    // Defines how clauses may occur in matching documents. This will always be SHOULD by default.
    enum Occur {
        SHOULD = 0;
        MUST = 1;
        FILTER = 2;
        MUST_NOT = 3;
    }

    Query query = 1; // The Query for the clause.
    Occur occur = 2; // Specifies how this clause must occur in a matching document. SHOULD by default.
}

enum MatchOperator {
    SHOULD = 0;
    MUST = 1;
}

// Method used to rewrite a MultiTermQuery
enum RewriteMethod {
    // Uses the CONSTANT_SCORE_BOOLEAN method for fewer matching terms. Otherwise, this method finds all matching terms in sequence and returns matching documents using a bit set.
    CONSTANT_SCORE = 0;
    // This method changes the original query to a BooleanQuery, containing a SHOULD clause and TermQuery for each matching term.
    CONSTANT_SCORE_BOOLEAN = 1;
    // This method changes the original query to a BooleanQuery, containing a SHOULD clause and TermQuery for each matching term. Calculates the relevance score for each matching document.
    SCORING_BOOLEAN = 2;
    // This method changes the original query to a BooleanQuery, containing a SHOULD clause and TermQuery for each matching term. Calculates a relevance score for each matching document as if all terms had the same frequency, the maximum frequency of all matching terms. The final BooleanQuery query only includes Term queries for the top N (specified separately) scoring terms.
    TOP_TERMS_BLENDED_FREQS = 3;
    // This method changes the original query to a BooleanQuery, containing a SHOULD clause and TermQuery for each matching term. Assigns each matching document a relevance score equal to the boost parameter. The final BooleanQuery query only includes Term queries for the top N (specified separately) terms.
    TOP_TERMS_BOOST = 4;
    // This method changes the original query to a BooleanQuery, containing a SHOULD clause and TermQuery for each matching term. Calculates a relevance score for each matching document. The final BooleanQuery query only includes Term queries for the top N (specified separately) scoring terms.
    TOP_TERMS = 5;
}

message FuzzyParams {
    int32 maxEdits = 1; // The maximum allowed Levenshtein Edit Distance (or number of edits). Possible values are 0, 1 and 2. Either set this or auto.
    int32 prefixLength = 2; // Length of common (non-fuzzy) prefix
    int32 maxExpansions = 3; // The maximum number of terms to match.
    bool transpositions = 4; // True if transpositions should be treated as a primitive edit operation. If this is false, comparisons will implement the classic Levenshtein algorithm. Default is true.
    AutoFuzziness auto = 5; // Auto fuzziness which determines the max edits based on the term length. AUTO is the preferred setting. Either set this or maxEdits.

    // Optional low and high values for auto fuzziness. Defaults to low: 3 and high: 6 if both are unset. Valid values are low >= 0 and low < high
    message AutoFuzziness {
        int32 low = 6; // Optional low distance argument.
        int32 high = 7; // Optional high distance argument.
    }
}

// A query that matches documents using boolean combinations of other queries.
message BooleanQuery {
    repeated BooleanClause clauses = 1; // Clauses for a boolean query.
    int32 minimumNumberShouldMatch = 2; // Minimum number of optional clauses that must match.
}

// A Query that matches documents containing a particular sequence of terms.
message PhraseQuery {
    /* Edit distance between respective positions of terms as defined in this PhraseQuery and the positions
       of terms in a document.
    */
    int32 slop = 1;
    string field = 2; // The field in the index that this query applies to.
    repeated string terms = 3; // Terms to match.
}

// A query that matches documents that contain a specific prefix in a provided field.
message PrefixQuery {
    // Document field name.
    string field = 1;
    // Prefix to search for.
    string prefix = 2;
    // Method used to rewrite the query.
    RewriteMethod rewrite = 3;
    // Specifies the size to use for the TOP_TERMS* rewrite methods.
    int32 rewriteTopTermsSize = 4;
}

// Define a message for TermRangeQuery
message TermRangeQuery {
    // The field to search
    string field = 1;
    // The lower bound of the range
    string lower_term = 2;
    // The upper bound of the range
    string upper_term = 3;
    // Whether to include the lower bound in the range
    bool include_lower = 4;
    // Whether to include the upper bound in the range
    bool include_upper = 5;
    // Method used to rewrite the query.
    RewriteMethod rewrite = 6;
    // Specifies the size to use for the TOP_TERMS* rewrite methods.
    int32 rewriteTopTermsSize = 7;
}

// A query that wraps another query and uses custom scoring logic to compute the wrapped query's score.
message FunctionScoreQuery {
    Query query = 1; // Input query
    Script script = 2; // script definition to compute a custom document score
}

// A query that retrieves all documents with a positive score calculated by the script
message FunctionFilterQuery {
    Script script = 1; // script definition to compute a custom document score
}

//
message NestedQuery {
    enum ScoreMode {
        NONE = 0;
        AVG = 1;
        MAX = 2;
        MIN = 3;
        SUM = 4;
    }
    Query query = 1; // query for the child documents
    string path = 2; // field name of the nested
    ScoreMode scoreMode = 3; // how child documents score affects final score
}

// A query that matches documents containing a term.
message TermQuery {
    // Field in the document to query.
    string field = 1;

    oneof TermTypes {
        // TEXT FieldType term to search for.
        string textValue = 2;
        // INT FieldType term to search for.
        int32 intValue = 3;
        // LONG FieldType term to search for.
        int64 longValue = 4;
        // FLOAT FieldType term to search for.
        float floatValue = 5;
        // DOUBLE FieldType term to search for.
        double doubleValue = 6;
        // BOOLEAN FieldType term to search for.
        bool booleanValue = 7;
    }
}

// Specialization for a disjunction over many terms that behaves like a ConstantScoreQuery over a BooleanQuery containing only BooleanClause.Occur.SHOULD clauses. Only ONE of the types of terms needs to be provided - the one that matches the type of the field.
message TermInSetQuery {
    // Field in the document to query.
    string field = 1;

    message TextTerms {
        repeated string terms = 1;
    }
    message IntTerms {
        repeated int32 terms = 1;
    }
    message LongTerms {
        repeated int64 terms = 1;
    }
    message FloatTerms {
        repeated float terms = 1;
    }
    message DoubleTerms {
        repeated double terms = 1;
    }

    oneof TermTypes {
        // Text terms to search for.
        TextTerms textTerms = 2;
        // Int terms to search for.
        IntTerms intTerms = 3;
        // Long terms to search for.
        LongTerms longTerms = 4;
        // Float terms to search for.
        FloatTerms floatTerms = 5;
        // Double terms to search for.
        DoubleTerms doubleTerms = 6;
    }
}

// A query that generates the union of documents produced by its subqueries, and that scores each document with the
// maximum score for that document as produced by any subquery, plus a tie breaking increment for any additional matching subqueries.
message DisjunctionMaxQuery {
    repeated Query disjuncts = 1; // A list of all the disjuncts to add
    float tieBreakerMultiplier = 2; // The score of each non-maximum disjunct for a document is multiplied by this weight and added into the final score.
}

// A query that analyzes the text before finding matching documents. The tokens resulting from the analysis are combined using term queries in boolean clauses.
message MatchQuery {
    string field = 1; // Field in the document to query.
    string query = 2; // The text to query with.
    MatchOperator operator = 3; // Boolean logic used to interpret text in the query. The possible values are SHOULD (default) and MUST.
    int32 minimumNumberShouldMatch = 4; // Minimum number of optional clauses that must match.
    Analyzer analyzer = 5; // Analyzer used to analyze the query. If not provided, the default search analyzer for the field would be used instead.
    FuzzyParams fuzzyParams = 6; // Parameters to set the fuzziness of the query
}

// A query that analyzes the text before finding matching documents. The tokens resulting from the analysis are combined into a PhraseQuery.
message MatchPhraseQuery {
    string field = 1; // Field in the document to query.
    string query = 2; // The text to query with.
    int32 slop = 3; // Edit distance between respective positions of tokens generated by analyzing this query and the positions of terms in a document.
    Analyzer analyzer = 4; // Analyzer used to analyze the query. If not provided, the default search analyzer for the field would be used instead.
    ZeroTerms zeroTermsQuery = 5; // Indicates whether none or all documents are returned if the analyzer removes all tokens. Valid values are NONE_ZERO_TERMS and ALL_ZERO_TERMS.

    // Zero Terms options when analyzer removes all tokens.
    enum ZeroTerms {
        // No documents are returned if the analyzer removes all tokens.
        NONE_ZERO_TERMS = 0;
        // All documents are returned if the analyzer removes all tokens.
        ALL_ZERO_TERMS = 1;
    }
}

// A query that matches documents containing terms in the same order as those in the analyzed query string. The final analyzed token is treated as a prefix
message MatchPhrasePrefixQuery {
    // Field in the document to query.
    string field = 1;
    // The text to query with.
    string query = 2;
    // Edit distance between respective positions of tokens generated by analyzing this query and the positions of terms in a document.
    int32 slop = 3;
    // Analyzer used to analyze the query. If not provided, the default search analyzer for the field would be used instead.
    Analyzer analyzer = 4;
    // Maximum number of terms to which the last provided term of the query value will expand. Defaults to 50.
    int32 max_expansions = 5;
}

// A query that creates a match query for each field provided and wraps all the match queries in a disjunction max query.
message MultiMatchQuery {
    // Type defining the execution behavior of the match.
    enum MatchType {
        // Finds documents which match any field, but uses the _score from the best field.
        BEST_FIELDS = 0;
        // Runs a MatchPhrasePrefixQuery query on each field and uses the _score from the best field.
        PHRASE_PREFIX = 1;
        // Finds documents that match across multiple fields, as if they were a single field.
        CROSS_FIELDS = 2;
    }

    repeated string fields = 1; // Fields in the document to query.
    string query = 2; // The text to query with.
    map<string, float> fieldBoosts = 3; // Boosts for each field, if any.
    MatchOperator operator = 4; // Boolean logic used to interpret text in the query. The possible values are SHOULD (default) and MUST.
    int32 minimumNumberShouldMatch = 5; // Minimum number of optional clauses that must match.
    Analyzer analyzer = 6; // Analyzer used to analyze the query. If not provided, the default search analyzer for the field would be used instead.
    FuzzyParams fuzzyParams = 7; // Parameters to set the fuzziness of the query
    float tieBreakerMultiplier = 8; // The score of each non-maximum match query disjunct for a document will be multiplied by this weight and added into the final score.
    // Type defining match behavior of query.
    MatchType type = 9;
    // Edit distance between respective positions of tokens generated by analyzing this query and the positions of terms in a document, applies to PHRASE_PREFIX type matching.
    int32 slop = 10;
    // Maximum number of terms to which the prefix token will expand when using PHRASE_PREFIX matching. Defaults to 50.
    int32 maxExpansions = 11;
}

// A query that matches documents with values within the specified range. The lower and upper values though provided as strings will be converted to the type of the field. This works with INT, LONG, FLOAT, DOUBLE and DATE_TIME field types.
message RangeQuery {
    string field = 1; // Field in the document to query
    string lower = 2; // Lower bound, inclusive by default
    string upper = 3; // Upper bound, inclusive by default
    bool lowerExclusive = 4; // Set true to make lower bound exclusive
    bool upperExclusive = 5; // Set true to make upper bound exclusive
}

// A query that matches documents with geopoint within the geo box.
message GeoBoundingBoxQuery {
    string field = 1; // Field in the document to query
    google.type.LatLng topLeft = 2; // top left corner of the geo box
    google.type.LatLng bottomRight = 3; // bottom right corner of the geo box
}

// A query that matches documents with geo point within the radius of target geo point
message GeoRadiusQuery {
    string field = 1; // Field in the document to query
    google.type.LatLng center = 2; // target center geo point to calculate distance
    string radius = 3; // distance radius  like "12 km". supports m, km and mi, default to m
}

// A query that matches documents with polygon that contains the geo point.
message GeoPointQuery {
    string field = 1; // Field in the document to query
    google.type.LatLng point = 2; // point used to query whether the polygon contains it.
}

// Polygon defined by a list of geo points
message Polygon {
    // Points defining the polygon, conforming to the https://geojson.org/ standard. The polygon must not be self-crossing, otherwise may result in unexpected behavior. Polygons cannot cross the 180th meridian. Instead, use two polygons: one on each side.
    repeated google.type.LatLng points = 1;
    // Specify holes in the polygon. Hole polygons cannot themselves contain holes.
    repeated Polygon holes = 2;
}

// A query that matches documents with geo points within polygons
message GeoPolygonQuery {
    // Field in the document to query
    string field = 1;
    // Geo polygons to search for containing points
    repeated Polygon polygons = 2;
}

// A query that matches documents which contain a value for a field.
message ExistsQuery {
    string field = 1; // Field in the document to query
}

enum CompletionQueryType {
    // PrefixCompletionQuery within ContextCompletionQuery
    PREFIX_QUERY = 0;
    // FuzzyCompletionQuery within ContextCompletionQuery
    FUZZY_QUERY = 1;
}

// A query used for suggest completion
message CompletionQuery {
    // Name of the field in the document to query, must be a SuggestField
    string field = 1;
    // Completion query type, used when constructing the lucene completion query
    CompletionQueryType queryType = 2;
    // Completion text to be used in completion query
    string text = 3;
    // List of contexts to filter by. Each result will have at least one of the contexts specified
    repeated string contexts = 4;
}

// A query to modify the score of documents with a given set of functions
message MultiFunctionScoreQuery {
    // Function to produce a weighted value
    message FilterFunction {
        // Apply function only to docs that pass this filter, match all if not specified
        Query filter = 1;
        // Weight to multiply with function score, 1.0 if not specified
        float weight = 2;
        // Function to produce score, will be 1.0 if none are set
        oneof Function {
            // Produce score with score script definition
            Script script = 3;
            // Produce score with a decay function
            DecayFunction decayFunction = 4;
        }
    }

    // Apply decay function to docs
    message DecayFunction {
        // Document field name to use
        string fieldName = 1;
        // Type of decay function to apply
        DecayType decayType = 2;
        // Origin point to calculate the distance
        oneof Origin {
            google.type.LatLng geoPoint = 3;
        }
        // Currently only distance based scale and offset units are supported
        // Distance from origin + offset at which computed score will be equal to decay. Scale should be distance, unit (m, km, mi) with space is optional. Default unit will be meters. Ex: "10", "15 km", "5 m", "7 mi"
        string scale = 4;
        // Compute decay function for docs with a distance greater than offset, will be 0.0 if none is set. Offset should be distance, unit (m, km, mi) with space is optional. Default unit will be meters. Ex: "10", "15 km", "5 m", "7 mi"
        string offset = 5;
        // Defines decay rate for scoring. Should be between (0, 1)
        float decay = 6;
    }

    enum DecayType {
        // Exponential decay function
        DECAY_TYPE_EXPONENTIAL = 0;
        // Linear decay function
        DECAY_TYPE_LINEAR = 1;
        // Gaussian decay function
        DECAY_TYPE_GUASSIAN = 2;
    }

    // How to combine multiple function scores to produce a final function score
    enum FunctionScoreMode {
        // Multiply weighted function scores together
        SCORE_MODE_MULTIPLY = 0;
        // Add weighted function scores together
        SCORE_MODE_SUM = 1;
    }

    // How to combine final function score with query score
    enum BoostMode {
        // Multiply scores together
        BOOST_MODE_MULTIPLY = 0;
        // Add scores together
        BOOST_MODE_SUM = 1;
        // Ignore the query score, and use the function score only
        BOOST_MODE_REPLACE = 2;
    }

    // Main query to produce recalled docs and scores, which will be modified by the final function score
    Query query = 1;
    // Functions to produce final function score
    repeated FilterFunction functions = 2;
    // Method to combine functions scores
    FunctionScoreMode score_mode = 3;
    // Method to modify query document scores with final function score
    BoostMode boost_mode = 4;
    // Optional minimal score to match a document. By default, it's 0.
    float min_score = 5;
    // Determine minimal score is excluded or not. By default, it's false;
    bool min_excluded = 6;
}

// Query that produces a score of 1.0 (modifiable by query boost value) for documents that match the filter query.
message ConstantScoreQuery {
    // Query to determine matching documents
    Query filter = 1;
}

// Wrapper message for different types of SpanQuery
message SpanQuery {
  oneof query {
    TermQuery spanTermQuery = 1;
    SpanNearQuery spanNearQuery = 2;
    SpanMultiTermQuery spanMultiTermQuery= 3;
  }
}

// A query that matches documents containing terms matching a pattern.
message WildcardQuery {
    string field = 1;
    string text = 2;
    // Method used to rewrite the query.
    RewriteMethod rewrite = 3;
    // Specifies the size to use for the TOP_TERMS* rewrite methods.
    int32 rewriteTopTermsSize = 4;
}

// A query that matches documents containing terms similar to the specified term.
message FuzzyQuery {
    string field = 1;
    string text = 2;
    // The maximum allowed Levenshtein Edit Distance (or number of edits). Possible values are 0, 1 and 2. Either set this or auto. Default is 2.
    optional int32 maxEdits = 3;
    // Length of common (non-fuzzy) prefix. Default is 0.
    optional int32 prefixLength = 4;
    // The maximum number of terms to match. Default is 50.
    optional int32 maxExpansions = 5;
    // True if transpositions should be treated as a primitive edit operation. If this is false, comparisons will implement the classic Levenshtein algorithm. Default is true.
    optional bool transpositions = 6;
    // Method used to rewrite the query.
    RewriteMethod rewrite = 7;
    // Specifies the size to use for the TOP_TERMS* rewrite methods.
    int32 rewriteTopTermsSize = 8;
    FuzzyParams.AutoFuzziness auto = 9; // Auto fuzziness which determines the max edits based on the term length. AUTO is the preferred setting. Either set this or maxEdits.
}

// Message for a SpanMultiTermQuery
message SpanMultiTermQuery{
  // The query to be wrapped
  oneof wrappedQuery {
      WildcardQuery wildcardQuery = 1;
      FuzzyQuery fuzzyQuery = 2;
      PrefixQuery prefixQuery = 3;
      RegexpQuery regexpQuery = 4;
      TermRangeQuery termRangeQuery = 5;
  }
}

// Enum for RegexpQuery flags
enum RegexpFlag {
    // Syntax flag, enables all optional regexp syntax.
    REGEXP_ALL = 0;
    // Syntax flag, enables anystring (@).
    REGEXP_ANYSTRING = 1;
    // Syntax flag, enables named automata (<identifier>).
    REGEXP_AUTOMATON = 2;
    // Syntax flag, enables complement (~).
    REGEXP_COMPLEMENT = 3;
    // Syntax flag, enables empty language (#).
    REGEXP_EMPTY = 4;
    // Syntax flag, enables intersection (&).
    REGEXP_INTERSECTION = 5;
    // Syntax flag, enables numerical intervals ( <n-m>).
    REGEXP_INTERVAL = 6;
    // Syntax flag, enables no optional regexp syntax.
    REGEXP_NONE = 7;
}

// Message for RegexpQuery
message RegexpQuery {
    string field = 1;
    string text = 2;
    // Optional flags for the regular expression
    RegexpFlag flag = 3;
    // maximum number of states that compiling the automaton for the regexp can result in. Set higher to allow more complex queries and lower to prevent memory exhaustion. Default is 10000.
    optional int32 maxDeterminizedStates = 4;
    // Method used to rewrite the query.
    RewriteMethod rewrite = 5;
    // Specifies the size to use for the TOP_TERMS* rewrite methods.
    int32 rewriteTopTermsSize = 6;
}

// A query that matches documents containing terms within a specified range.
message SpanNearQuery {
    // Clauses for a span near query.
    repeated SpanQuery clauses = 1;
    // Maximum number of positions between matching terms.
    int32 slop = 2;
    // True if the matching terms must be in the same order as the query.
    bool inOrder = 3;
}

// Defines different types of QueryNodes.
enum QueryType {
    NONE = 0;
    BOOLEAN_QUERY = 1;
    PHRASE_QUERY = 2;
    FUNCTION_SCORE_QUERY = 3;
    TERM_QUERY = 4;
    TERM_IN_SET_QUERY = 5;
    DISJUNCTION_MAX = 6;
    MATCH = 7;
    MATCH_PHRASE = 8;
    MULTI_MATCH = 9;
    RANGE = 10;
    GEO_BOUNDING_BOX = 11;
    GEO_POINT = 12;
    NESTED = 13;
    EXISTS = 14;
    GEO_RADIUS = 15;
    COMPLETION = 16;
    MULTI_FUNCTION_SCORE_QUERY = 17;
    MATCH_PHRASE_PREFIX = 18;
    PREFIX = 19;
    CONSTANT_SCORE_QUERY = 20;
    GEO_POLYGON = 21;
    SPAN_QUERY = 22;
}

// Defines a full query consisting of a QueryNode which may be one of several types.
message Query {
    QueryType queryType = 1 [deprecated = true]; // no longer needed, type inferred from set QueryNode
    float boost = 2; // Boost values that are less than one will give less importance to this query compared to other ones while values that are greater than one will give more importance to the scores returned by this query. Boost value of zero will do nothing (default). Boost less than 0 is invalid.

    oneof QueryNode {
        BooleanQuery booleanQuery = 3;
        PhraseQuery phraseQuery = 4;
        FunctionScoreQuery functionScoreQuery = 5;
        TermQuery termQuery = 6;
        TermInSetQuery termInSetQuery = 7;
        DisjunctionMaxQuery disjunctionMaxQuery = 8;
        MatchQuery matchQuery = 9;
        MatchPhraseQuery matchPhraseQuery = 10;
        MultiMatchQuery multiMatchQuery = 11;
        RangeQuery rangeQuery = 12;
        GeoBoundingBoxQuery geoBoundingBoxQuery = 13;
        GeoPointQuery geoPointQuery = 14;
        NestedQuery nestedQuery = 15;
        ExistsQuery existsQuery = 16;
        GeoRadiusQuery geoRadiusQuery = 17;
        FunctionFilterQuery functionFilterQuery = 18;
        CompletionQuery completionQuery = 19;
        MultiFunctionScoreQuery multiFunctionScoreQuery = 20;
        MatchPhrasePrefixQuery matchPhrasePrefixQuery = 21;
        PrefixQuery prefixQuery = 22;
        ConstantScoreQuery constantScoreQuery = 23;
        GeoPolygonQuery geoPolygonQuery = 24;
        SpanQuery spanQuery = 25;
    }
}

message SearchRequest {
    string indexName = 1; //index to search against
    int32 startHit = 2; // Which hit to start from (for pagination); default: 0
    int32 topHits = 3; // How many top hits to retrieve; default: 10. It limits the hits returned, starting from index 0. For pagination: set it to startHit + window_size.
    /* Maximum number of seconds spent on each collection phase; note that for
     * multi-pass searches (e.g. query-time grouping), this timeout applies to each phase. */
    double timeoutSec = 4;
    repeated string retrieveFields = 5; //Which fields to highlight or retrieve.
    string queryText = 6; //Query text to parse using the specified QueryParser.
    repeated VirtualField virtualFields = 7; //Defines virtual fields (name'd dynamic expressions) for this query.
    Query query = 8; // Full query to execute using QueryNodes
    QuerySortField querySort = 9; //Sort hits by field (default is by relevance).
    oneof Searcher {
        int64 indexGen = 10; //Search a generation previously returned by an indexing operation such as #addDocument.  Use this to search a non-committed (near-real-time) view of the index.
        int64 version = 11; //Search a specific searcher version.  This is typically used by follow-on searches (e.g., user clicks next page, drills down, or changes sort, etc.) to get the same searcher used by the original search.
        string snapshot = 12; //Search a snapshot previously created with #createSnapshot
    }
    int32 totalHitsThreshold = 13; //By default we count hits accurately up to 1000. This makes sure that we don't spend most time on computing hit counts
    repeated Facet facets = 14; // Which facets to retrieve
    repeated FetchTask fetchTasks = 15; //Any custom tasks that should be performed on top documents after ranking
    bool disallowPartialResults = 16; //Should partial result be a failure condition. Applies when a search request times out. If false, the top documents ranking at the point of timeout are used and the request continues. Also, hitTimeout is set to true in the response.
    string queryNestedPath = 17; //nested path we want to query by if we want to query child documents.
    repeated Rescorer rescorers = 18; // Rescorers which are executed in-order after the first pass
    //If detailed request execution profiling should be included in the response
    bool profile = 19;
    //Check the search timeout condition after each collection of n documents in a segment. If 0, timeout is only checked on the segment boundary.
    int32 timeoutCheckEvery = 20;
    //Additional document collectors. Provides support for operations such as aggregation.
    map<string, Collector> collectors = 21;
    //Stop document collection in search phase after this many documents, 0 for unlimited.
    int32 terminateAfter = 22;
    //Set gRPC compression codec to use for response message. If value is unset or invalid, falls back to uncompressed. Valid codecs: identity, gzip, lz4
    string responseCompression = 23;
    // Specify how to highlight matched text
    Highlight highlight = 24;
    // If Lucene explanation should be included in the response
    bool explain = 25;
    // Search nested object fields for each hit
    map<string, InnerHit> inner_hits = 26;
    // Defines runtime fields for this query
    repeated RuntimeField runtimeFields = 27;
<<<<<<< HEAD
    //Stop document collection in search phase after this many recalled documents, after terminateAfter docs will be counted but not scored upto terminateAfterMaxRecallCount.
    int32 terminateAfterMaxRecallCount = 28;
=======
    // Any custom logging that should log hits after ranking
    LoggingHits loggingHits = 29;
>>>>>>> 94429fd5
}

/* Inner Hit search request */
message InnerHit {
    // Nested path to search against assuming same index as the parent Query.
    string query_nested_path = 1;
    // Which hit to start from (for pagination); default: 0
    int32 start_hit = 2;
    // How many top hits to retrieve; default: 3. It limits the hits returned, starting from index 0. For pagination: set it to startHit + window_size.
    int32 top_hits = 3;
    // InnerHit query to query against the nested documents specified by queryNestedPath.
    Query inner_query = 4;
    // Fields to retrieve; Parent's fields except its id field are unavailable in the innerHit.
    repeated string retrieve_fields = 5;
    // Sort hits by field (default is by relevance).
    QuerySortField query_sort = 6;
    // Highlight the children documents.
    Highlight highlight = 7;
}

/* Virtual field used during search */
message VirtualField {
    Script script = 1; // Script defining this field's values.
    string name = 2; // Virtual field's name. Must be different from registered fields and any other virtual fields.
}

/* Runtime field used during search */
message RuntimeField {
    // Script defining this field's values.
    Script script = 1;
    // Runtime field's name. Must be different from registered fields and any other runtime fields.
    string name = 2;
}

message Script {
    string lang = 1; // script language
    string source = 2; // script source

    // script parameter entry
    message ParamValue {
        oneof ParamValues {
            string textValue = 1;
            bool booleanValue = 2;
            int32 intValue = 3;
            int64 longValue = 4;
            float floatValue = 5;
            double doubleValue = 6;
            ParamNullValue nullValue = 7;
            ParamListValue listValue = 8;
            ParamStructValue structValue = 9;
        }
    }

    // null parameter value
    enum ParamNullValue {
        NULL_VALUE = 0;
    }

    // map parameter value
    message ParamStructValue {
        map<string, ParamValue> fields = 1;
    }

    // list parameter value
    message ParamListValue {
        repeated ParamValue values = 1;
    }

    map<string, ParamValue> params = 7; // parameters passed into script execution
}

message QuerySortField {
    bool doDocScores = 1; //Compute the doc score for each collected (costs added CPU); default:false
    bool doMaxScore = 2; //Compute the max score across all hits (costs added CPU); default: false
    SortFields fields = 3; //List of Fields to sort on.
}

/* Fields to sort on either during index time or search time*/
message SortFields {
    repeated SortType sortedFields = 1;
}

/* "The field to sort on. Pass <code>docid</code> for index order and <code>score</code> for relevance sort. */
message SortType {
    string fieldName = 1; // name of field to sort
    Selector selector = 2; // For multi valued fields, how to select which value is used for sorting
    Point origin = 3; // For distance sort, the point that we measure distance from
    /* Whether missing values should sort last instead of first.
    Note that this runs \"before\" reverse, so if you sort missing first and reverse=true then missing values will
    be at the end.*/
    bool missingLat = 4;
    // Sort in reverse of the field's natural order
    bool reverse = 5;
    // The unit used for the distance sort. Supported options are m, km and mi, default is m
    string unit = 6;
}

/* For multi valued fields, how to select which value is used for sorting */
enum Selector {
    MIN = 0; // Minimum value
    MAX = 1; // Maximum value
    MIDDLE_MIN = 2; // Middle value of the set; if there are an even number of values, the lower of the middle two is chosen
    MIDDLE_MAX = 3; // Middle value of the set; if there are an even number of values, the upper of the middle two is chosen
}

message TotalHits {
    /** How the {TotalHits#value} should be interpreted. */
    enum Relation {
        /* The total hit count is equal to {@link TotalHits#value}. */
        EQUAL_TO = 0;
        /* The total hit count is greater than or equal to {@link TotalHits#value}. */
        GREATER_THAN_OR_EQUAL_TO = 1;
    }
    Relation relation = 1;
    /** The value of the total hit count. Must be interpreted in the context of * {#relation}.*/
    int64 value = 2;
}

/* Point representation */
message Point {
    double latitude = 1; // Latitude of the point
    double longitude = 2; // Longitude of the point
}

message SearchResponse {
    message Diagnostics {
        // Query debug has been moved to ProfileResult
        string parsedQuery = 1 [deprecated = true];
        string rewrittenQuery = 2 [deprecated = true];
        string drillDownQuery = 3 [deprecated = true];
        double firstPassSearchTimeMs = 4;
        double highlightTimeMs = 5;
        double getFieldsTimeMs = 6;
        double newSnapshotSearcherOpenMs = 7;
        double nrtWaitTimeMs = 8;
        map<string, double> facetTimeMs = 9;
        double rescoreTimeMs = 10;
        map<string, double> rescorersTimeMs = 11;
        map<string, Diagnostics> innerHitsDiagnostics = 12;
    }

    message Hit {
        message FieldValue {
            oneof FieldValues {
                string textValue = 1; // Value for ATOM and TEXT  FieldType
                bool booleanValue = 2; // Value for BOOLEAN FieldType
                int32 intValue = 3; // Value for INT FieldType
                int64 longValue = 4; // Value for LONG and DATE_TIME (as milliseconds since epoch in UTC zone) FieldType
                float floatValue = 5; // Value for FLOAT FieldType
                double doubleValue = 6; // Value for DOUBLE FieldType
                google.type.LatLng latLngValue = 7; // Value for LAT_LON FieldType
                google.protobuf.Struct structValue = 8; // Value for structured data
                // Value for VECTOR FieldType
                Vector vectorValue = 9;
                google.protobuf.ListValue listValue = 10;
            }

            message Vector {
                repeated float value = 1;
            }
        }

        message CompositeFieldValue {
            repeated FieldValue fieldValue = 3;
        }

        message Highlights {
            // Highlighted text fragments
            repeated string fragments = 1;
        }

        int32 luceneDocId = 1;
        double score = 2;
        map<string, CompositeFieldValue> fields = 3; // Field name to value
        map<string, CompositeFieldValue> sortedFields = 4; // Sorted field name to value
        // Field name to highlighted text fragments
        map<string, Highlights> highlights = 5;
        // Lucene explanation of the hit
        string explain = 6;
        // InnerHits for each hit
        map<string, HitsResult> innerHits = 7;
    }

    message SearchState {
        int64 timestamp = 1;
        int64 searcherVersion = 2;
        int32 lastDocId = 3;
        repeated string lastFieldValues = 4;
        float lastScore = 5;
    }

    Diagnostics diagnostics = 1;
    bool hitTimeout = 2; // Set to true if search times out and a degraded response is returned
    TotalHits totalHits = 3;
    repeated Hit hits = 4;
    SearchState searchState = 5;
    repeated FacetResult facetResult = 6; ////Counts or aggregates for a single dimension
    // Detailed stats returned when profile=true in request
    ProfileResult profileResult = 7;
    // Results from any additional document collectors
    map<string, CollectorResult> collectorResults = 8;
    // If this query hit the terminateAfter threshold specified in the request
    bool terminatedEarly = 9;
}

message NumericRangeType {
    string label = 1; //Label for this range
    int64 min = 2; //Min value for the range
    bool minInclusive = 3; //True if the min value is inclusive
    int64 max = 4; //Max value for the range
    bool maxInclusive = 5; //True if the max value is inclusive
}

message Facet {
    string dim = 1; //Dimension (field)
    repeated string paths = 2; //Prefix path to facet 'under'
    repeated NumericRangeType numericRange = 3; //Custom numeric ranges.  Field must be indexed with facet=numericRange.
    bool useOrdsCache = 4; // True if the ordinals cache should be used
    repeated string labels = 5; // Specific facet labels to retrieve
    int32 topN = 6; //How many top facets to return
    Script script = 7; //FacetScript definition to use in place of index facet
    int32 sampleTopDocs = 8; //Facet over the top N ranked documents, instead of all hits. Only works with field doc values.
    string name = 9; //Name for this facet
}


message FacetResult {
    string dim = 1; //Dimension that was requested
    repeated string path = 2; //Path whose children were requested.
    double value = 3; //Total value for this path (sum of all child counts, or sum of all child values), even those not included in the topN.
    repeated LabelAndValue labelValues = 4; // Child counts.
    int64 childCount = 5; //How many child labels were encountered.
    string name = 6; //Name for this facet
}

message LabelAndValue {
    string label = 1; //Facet's label.
    double value = 2; // Value associated with this label.
}

message FetchTask {
    string name = 1; //Name of task, as registered by a FetchTaskPlugin
    google.protobuf.Struct params = 2; //Optional task parameters
}

// Defines an entry point for using a rescorer from plugin
message PluginRescorer {
    string name = 1;
    google.protobuf.Struct params = 2; // arguments passed to the plugin
}

// Defines a rescorer which uses query to rescore documents in the second pass
message QueryRescorer {
    Query rescoreQuery = 1;
    double queryWeight = 2;
    double rescoreQueryWeight = 3;
}

// Defines a rescorer which is executed after the first search pass
message Rescorer {
    int32 windowSize = 1;
    oneof Rescorers {
        QueryRescorer queryRescorer = 2;
        PluginRescorer pluginRescorer = 3;
    }
    // Must be unique for each Rescorer
    string name = 4;
}

// Defines detailed profiling stats for queries that set profile=true
message ProfileResult {
    message AdditionalCollectorStats {
        // Sum of all collection time
        double collectTimeMs = 1;
    }

    message CollectorStats {
        // If collection for this index slice was terminated early, such as by a timeout.
        bool terminated = 1;
        repeated SegmentStats segmentStats = 2;
        // Total docs collected by this collector
        int32 totalCollectedCount = 3;
        // Sum of all segment collection time
        double totalCollectTimeMs = 4;
        // Stats for additional collection operations
        map<string, AdditionalCollectorStats> additionalCollectorStats = 5;
    }

    message SegmentStats {
        // Total docs in segment
        int32 maxDoc = 1;
        // Total live docs in segment
        int32 numDocs = 2;
        // How many docs were collected
        int32 collectedCount = 3;
        // Start time of segment processing in relation to the start of the search phase
        double relativeStartTimeMs = 4;
        // Collection duration
        double collectTimeMs = 5;
    }

    message SearchStats {
        // Total time for all document collection
        double totalCollectTimeMs = 1;
        // Total time to reduce results from all parallel search slices
        double totalReduceTimeMs = 2;
        repeated CollectorStats collectorStats = 3;
    }

    SearchStats searchStats = 1;
    string parsedQuery = 2;
    string rewrittenQuery = 3;
    string drillDownQuery = 4;
}

//Definition of additional document collector.
message Collector {
    oneof Collectors {
        //Collector for aggregating based on term values.
        TermsCollector terms = 1;
        PluginCollector pluginCollector = 2;
        //Collector for getting top hits based on score or sorting.
        TopHitsCollector topHitsCollector = 4;
        //Collector that filters documents to nested collectors
        FilterCollector filter = 5;
        //Collector for finding a max double value from collected documents.
        MaxCollector max = 6;
        //Collector for finding a min double value from collected documents.
        MinCollector min = 7;

    }
    //Nested collectors that define sub-aggregations per bucket, supported by bucket based collectors.
    map<string, Collector> nestedCollectors = 3;
}

// Defines an entry point for using a collector from a plugin
message PluginCollector {
    string name = 1;
    google.protobuf.Struct params = 2; // arguments passed to the plugin
}

//Definition of term aggregating collector.
message TermsCollector {
    oneof TermsSource {
        //Use field values for terms.
        string field = 1;
        //Use FacetScript definition to produce terms.
        Script script = 2;
    }
    //Maximum number of top terms to return.
    int32 size = 3;
    //How results Buckets should be ordered, defaults to descending Bucket _count.
    BucketOrder order = 4;
}

//Definition of top hits based collector.
message TopHitsCollector {
    //Offset for retrieval of top hits.
    int32 startHit = 1;
    //Total hits to collect, note that the number of hits returned is (topHits - startHit).
    int32 topHits = 2;
    //When specified, collector does sort based collection. Otherwise, relevance score is used.
    QuerySortField querySort = 3;
    //Which fields to retrieve.
    repeated string retrieveFields = 4;
    // If Lucene explanation should be included in the collector response
    bool explain = 5;
}

//Definition of filtering collector, there must be at least one nested collector specified in the Collector message.
message FilterCollector {
    oneof Filter {
        // Only propagate documents that match the given query.
        Query query = 1;
        // Specialized implementation for set queries, checks if field doc values are in the provided set. This can be useful for large set sizes with lower recall, where building the scorer would be expensive.
        TermInSetQuery setQuery = 2;
    }
}

//Definition of collector to find a max double value over documents. Currently only allows for script based value production.
message MaxCollector {
    oneof ValueSource {
        //Script to produce a double value
        Script script = 1;
    }
}

//Definition of collector to find a min double value over documents. Currently only allows for script based value production.
message MinCollector {
    oneof ValueSource {
        //Script to produce a double value
        Script script = 1;
    }
}

message CollectorResult {
    oneof CollectorResults {
        //Result of collector that produces buckets and counts.
        BucketResult bucketResult = 1;
        //Flexible collector result for additional document collectors
        google.protobuf.Any anyResult = 2;
        //Result of collector that returns document hits.
        HitsResult hitsResult = 4;
        //Result of collector that filters documents.
        FilterResult filterResult = 5;
        //Result of collector that produces a single double value.
        google.protobuf.DoubleValue doubleResult = 6;
    }
}

//Defines how Buckets should be ordered in BucketResult.
message BucketOrder {
    //Sorting order type
    enum OrderType {
        DESC = 0;
        ASC = 1;
    }
    //What to use for sorting. This can be _count for Bucket count, or the name of a nested collector that supports ordering.
    string key = 1;
    //Sorting order
    OrderType order = 2;
}

message BucketResult {
    message Bucket {
        string key = 1;
        int32 count = 2;
        //Nested collector results for sub-aggregations of this bucket.
        map<string, CollectorResult> nestedCollectorResults = 8;
    }
    repeated Bucket buckets = 1;
    //Number of unique buckets, including those not in the buckets list.
    int32 totalBuckets = 2;
    //Number of other collected counts not represented in the buckets' counts.
    int32 totalOtherCounts = 3;
}

message HitsResult {
    //Total hit information.
    TotalHits totalHits = 3;
    //Ordered hits with scoring/sorting info and retrieved fields.
    repeated SearchResponse.Hit hits = 4;
}

message FilterResult {
    //Number of documents that passed the filter.
    int32 docCount = 1;
    //Results from nested collectors.
    map<string, CollectorResult> nestedCollectorResults = 2;
}

message LoggingHits {
    // name of the hits logger to be called, as registered by a HitsLoggerPlugin
    string name = 1;
    //Optional logging parameters
    google.protobuf.Struct params = 2;
}

// Specify how to highlight matched text in SearchRequest
message Highlight {

    enum Type {
        // When DEFAULT is set in global setting, use fast vector highlighter; when set for field setting, use the type from the global setting.
        DEFAULT = 0;
        FAST_VECTOR = 1;
        // not supported yet
        PLAIN = 2;
        CUSTOM = 3;
    }

    message Settings {
        // Specify type of highlighter to use. Ignored right now in nrtsearch.
        Type highlighter_type = 1;
        // Used along with post_tags to specify how to wrap the highlighted text.
        repeated string pre_tags = 2;
        // Used along with pre_tags to specify how to wrap the highlighted text.
        repeated string post_tags = 3;
        // Number of characters in highlighted fragment, 100 by default. Set it to be 0 to fetch the entire field.
        google.protobuf.UInt32Value fragment_size = 4;
        // Maximum number of highlight fragments to return, 5 by default. If set to 0 returns entire text as a single fragment ignoring fragment_size.
        google.protobuf.UInt32Value max_number_of_fragments = 5;
        // Specify a query here if highlighting is desired against a different query than the search query.
        Query highlight_query = 6;
        // Set to true to highlight fields only if specified in the search query.
        google.protobuf.BoolValue field_match = 7;
        // Sorts highlighted fragments by score when set to true. By default, fragments will be output in the order they appear in the field. (Default is true)
        google.protobuf.BoolValue score_ordered = 8;
        // Select Fragmenter between span (default) and simple. This is only applicable for plain highlighters.
        google.protobuf.StringValue fragmenter = 9;
        // Let the fragment builder respect the multivalue fields. Each fragment won't cross multiple value fields if set true. (Default is false)
        google.protobuf.BoolValue discrete_multivalue = 10;
        // When highlighter_type is CUSTOM, use this string identifier to specify the highlighter. It is ignored for any other highlighter_types.
        string custom_highlighter_name = 11;
        // Optional Custom parameters for custom highlighters. If a field overriding is present, the global setting will be omitted for this field, and no merge will happen.
        google.protobuf.Struct custom_highlighter_params = 12;
        // Define the boundary decision when creating fragments. Options are "simple" (default in fast vector highlighter), "word" or "sentence".
        google.protobuf.StringValue  boundary_scanner = 13;
        // Terminating chars when using "simple" boundary_scanner. The default is ".,!? \t\n".
        google.protobuf.StringValue  boundary_chars = 14;
        // Number of chars to scan before finding the boundary_chars if using "simple" boundary scanner; If "boundary_chars" is not found after max scan, fragments will start/end at the original place. Default is 20.
        google.protobuf.UInt32Value  boundary_max_scan = 15;
        // Locale used in boundary scanner when using "word" or "sentence" boundary_scanner. Examples: "en-US", "ch-ZH".
        google.protobuf.StringValue  boundary_scanner_locale = 16;
    }

    // Highlight settings
    Settings settings = 1;
    // Fields to highlight
    repeated string fields = 2;
    // Map of field name to highlight settings for field, overrides request level highlight settings
    map<string, Settings> field_settings = 3;
}<|MERGE_RESOLUTION|>--- conflicted
+++ resolved
@@ -614,13 +614,10 @@
     map<string, InnerHit> inner_hits = 26;
     // Defines runtime fields for this query
     repeated RuntimeField runtimeFields = 27;
-<<<<<<< HEAD
     //Stop document collection in search phase after this many recalled documents, after terminateAfter docs will be counted but not scored upto terminateAfterMaxRecallCount.
     int32 terminateAfterMaxRecallCount = 28;
-=======
     // Any custom logging that should log hits after ranking
     LoggingHits loggingHits = 29;
->>>>>>> 94429fd5
 }
 
 /* Inner Hit search request */
