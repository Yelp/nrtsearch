--- conflicted
+++ resolved
@@ -618,12 +618,10 @@
     int32 terminateAfterMaxRecallCount = 28;
     // Any custom logging that should log hits after ranking
     LoggingHits loggingHits = 29;
-<<<<<<< HEAD
+    // Keeps tracks of last hit for search after
+    LastHitInfo searchAfter = 30;
     // Request kNN vector search queries, results will be combined with the standard query (if provided) using the boolean query SHOULD logic
     repeated KnnQuery knn = 30;
-=======
-    // Keeps tracks of last hit for search after
-    LastHitInfo searchAfter = 30;
 }
 
 /* Last Hit info for search after */
@@ -631,7 +629,6 @@
     repeated string lastFieldValues = 1;
     int32 lastDocId = 2;
     float lastScore = 3;
->>>>>>> 90026796
 }
 
 /* Inner Hit search request */
