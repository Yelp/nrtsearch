/* Description of NRTSearch Service APIs and message types */
syntax = "proto3";

import "yelp/nrtsearch/search.proto";
import "yelp/nrtsearch/analysis.proto";
import "yelp/nrtsearch/suggest.proto";
import "google/api/annotations.proto";
import "google/api/httpbody.proto";
import "google/protobuf/empty.proto";
import "google/protobuf/struct.proto";


option java_multiple_files = true;
option java_package = "com.yelp.nrtsearch.server.grpc";
option java_outer_classname = "LuceneServerProto";
option objc_class_prefix = "HLW";

package luceneserver;

// The LuceneServer service definition.
service LuceneServer {
    /* Create an Index */
    rpc createIndex (CreateIndexRequest) returns (CreateIndexResponse) {
        option (google.api.http) = {
      post: "/v1/create_index"
      body: "*"
    };

    }
    /* Change global offline or online settings for this index. */
    rpc liveSettings (LiveSettingsRequest) returns (LiveSettingsResponse) {
        option (google.api.http) = {
      post: "/v1/live_settings"
      body: "*"
    };

    }
    /* Registers one or more fields.  Fields must be registered before they can be added in a document (via @addDocument).
      Pass a list of Fields and an indexName. Any number of fields may be registered in a single request,
      and once a field is registered it cannot be changed (write-once).
      This returns the full set of fields currently registered. */
    rpc registerFields (FieldDefRequest) returns (FieldDefResponse) {
        option (google.api.http) = {
      post: "/v1/register_fields"
      body: "*"
    };

    }

    /* Adds one or more fields.  Fields must be registered before they can be added in a document (via @addDocument).
  Pass a list of Fields and an indexName. Any number of fields may be registered in a single request,
  and once a field is registered it cannot be changed (write-once).
  This returns the full set of fields currently registered. */
    rpc updateFields (FieldDefRequest) returns (FieldDefResponse) {
        option (google.api.http) = {
      post: "/v1/update_fields"
      body: "*"
    };

    }

    /* Change global offline settings for this index.
    This returns the currently set settings; pass no settings changes to retrieve current settings.*/
    rpc settings (SettingsRequest) returns (SettingsResponse) {
        option (google.api.http) = {
      post: "/v1/settings"
      body: "*"
    };

    }
    /* Starts an index */
    rpc startIndex (StartIndexRequest) returns (StartIndexResponse) {
        option (google.api.http) = {
      post: "/v1/start_index"
      body: "*"
    };

    }
    /* Stops an index */
    rpc stopIndex (StopIndexRequest) returns (DummyResponse) {
        option (google.api.http) = {
      post: "/v1/stop_index"
      body: "*"
    };

    }
    /* Adds a stream of Documents */
    rpc addDocuments (stream AddDocumentRequest) returns (AddDocumentResponse) {
        option (google.api.http) = {
      post: "/v1/add_documents"
      body: "*"
    };

    }
    /* Refresh the latest searcher for an index */
    rpc refresh (RefreshRequest) returns (RefreshResponse) {
        option (google.api.http) = {
      post: "/v1/refresh"
      body: "*"
    };

    }
    /* Commits all pending changes to durable storage*/
    rpc commit (CommitRequest) returns (CommitResponse) {
        option (google.api.http) = {
      post: "/v1/commit"
      body: "*"
    };

    }
    /* Retrieve index statistics*/
    rpc stats (StatsRequest) returns (StatsResponse) {
        option (google.api.http) = {
      post: "/v1/stats"
      body: "*"
      additional_bindings {
        get: "/v1/stats/{indexName}"
      }
    };

    }
    /* Search */
    rpc search (SearchRequest) returns (SearchResponse) {
        option (google.api.http) = {
      post: "/v1/search"
      body: "*"
    };
    }
    /* Delete documents */
    rpc delete (AddDocumentRequest) returns (AddDocumentResponse) {
        option (google.api.http) = {
      post: "/v1/delete"
      body: "*"
    };

    }
    /* Delete documents matching a query */
    rpc deleteByQuery (DeleteByQueryRequest) returns (AddDocumentResponse) {
        option (google.api.http) = {
      post: "/v1/delete_by_query"
      body: "*"
    };

    }
    /* Delete all documents for index */
    rpc deleteAll (DeleteAllDocumentsRequest) returns (DeleteAllDocumentsResponse) {
        option (google.api.http) = {
      post: "/v1/delete_all"
      body: "*"
    };

    }
    /* Delete index */
    rpc deleteIndex (DeleteIndexRequest) returns (DeleteIndexResponse) {
        option (google.api.http) = {
      post: "/v1/delete_index"
      body: "*"
    };

    }

    /* Builds a new auto-suggester, loading suggestions via the provided local file path.*/
    rpc buildSuggest (BuildSuggestRequest) returns (BuildSuggestResponse) {
        option (google.api.http) = {
      post: "/v1/suggest_build"
      body: "*"
    };

    }
    /* Perform an auto-suggest lookup.*/
    rpc suggestLookup (SuggestLookupRequest) returns (SuggestLookupResponse) {
        option (google.api.http) = {
      post: "/v1/suggest_lookup"
      body: "*"
    };

    }
    /* Updates existing suggestions, if the suggester supports near-real-time changes. */
    rpc updateSuggest (BuildSuggestRequest) returns (BuildSuggestResponse) {
        option (google.api.http) = {
      post: "/v1/suggest_update"
      body: "*"
    };

    }

    /*
    Creates a snapshot in the index, which is saved point-in-time view of the last commit
    in the index such that no files referenced by that snapshot will be deleted by ongoing
    indexing until the snapshot is released with @releaseSnapshot.  Note that this will
    reference the last commit, so be sure to call commit first if you have pending changes
    that you'd like to be included in the snapshot.
    This can be used for backup purposes, i.e. after creating the snapshot you can copy
    all referenced files to backup storage, and then release the snapshot once complete.
    To restore the backup, just copy all the files back and restart the server.
    It can also be used for transactional purposes, i.e. if you sometimes need to search a
    specific snapshot instead of the current live index. Creating a snapshot is very fast
    (does not require any file copying), but over time it will consume extra disk space as
    old segments are merged in the index.  Be sure to release the snapshot once you're done.
    Snapshots survive shutdown and restart of the server.  Returns all protected filenames
    referenced by this snapshot: these files will not change and will not be deleted until
    the snapshot is released.  This returns the directories and files referenced by the snapshot.
    */
    rpc createSnapshot (CreateSnapshotRequest) returns (CreateSnapshotResponse) {
        option (google.api.http) = {
      post: "/v1/create_snapshot"
      body: "*"
    };

    }

    /* releases a snapshot previously created with @createSnapshot. */
    rpc releaseSnapshot (ReleaseSnapshotRequest) returns (ReleaseSnapshotResponse) {
        option (google.api.http) = {
      post: "/v1/release_snapshot"
      body: "*"
    };

    }

    /* Gets all unreleased index gens of snapshots previously created with @createSnapshot. */
    rpc getAllSnapshotIndexGen (GetAllSnapshotGenRequest) returns (GetAllSnapshotGenResponse) {
        option (google.api.http) = {
      get: "/v1/get_all_snapshot_index_gen/{indexName}"
    };

    }

    /* backs up a resource (index) and it associated metadata e.g. settings, schema to s3 */
    rpc backupIndex (BackupIndexRequest) returns (BackupIndexResponse) {
        option (google.api.http) = {
      post: "/v1/backup_index"
      body: "*"
    };
    }

    rpc deleteIndexBackup (DeleteIndexBackupRequest) returns (DeleteIndexBackupResponse) {
        option (google.api.http) = {
            post: "/v1/delete_index_backup"
            body: "*"
        };
    }

    /* Gets the state of a started index, includes settings, live_settings, search schema, suggest schema */
    rpc state (StateRequest) returns (StateResponse) {
        option (google.api.http) = {
        post: "/v1/state"
        body: "*"
        additional_bindings {
            get: "/v1/state/{indexName}"
        }
    };
    }

    //GET methods
    /* healthcheck */
    rpc status (HealthCheckRequest) returns (HealthCheckResponse) {
        option (google.api.http) = {
      get: "/v1/status"
    };

    }

    /*
    Checks if a node is ready to receive traffic by checking if all the indices (which can be preloaded)
    are started. Can specify comma-separated list of index name to only check specific indices if needed.
    */
    rpc ready (ReadyCheckRequest) returns (HealthCheckResponse) {
        option (google.api.http) = {
            get: "/v1/ready"
            additional_bindings {
				get: "/v1/ready/{indexNames}"
			}
        };
    }

    /* metrics  */
    rpc metrics (google.protobuf.Empty) returns (google.api.HttpBody) {
        option (google.api.http) = {
      get: "/status/metrics"
    };
    }
    /* indices  */
    rpc indices (IndicesRequest) returns (IndicesResponse) {
        option (google.api.http) = {
      get: "/v1/indices"
    };
    }

    rpc forceMerge(ForceMergeRequest) returns (ForceMergeResponse) {
        option (google.api.http) = {
      post: "/v1/force_merge"
      body: "*"
    };
    }
}

//The ReplicationServer service definition.
service ReplicationServer {
    /* Issued by replica on primary node when it comes up */
    rpc addReplicas (AddReplicaRequest) returns (AddReplicaResponse) {
    }
    /* Issued by replica to receive CopyState from primary */
    rpc recvCopyState (CopyStateRequest) returns (CopyState) {
    }
    /* Send a file as a stream in chunks*/
    rpc sendRawFile (stream RawFileChunk) returns (TransferStatus) {
    }
    /* Receives a file as a stream in chunks. Typically issued by replica on primary */
    rpc recvRawFile (FileInfo) returns (stream RawFileChunk) {
    }
    /* Issued by primary on replica to inform it to start copying files either pre-warming (new merged segments) or when replica comes up first time */
    rpc copyFiles (CopyFiles) returns (stream TransferStatus) {
    }
    /* Invoked externally to replica, to notify it that a new NRT point was just created on the primary */
    rpc newNRTPoint (NewNRTPoint) returns (TransferStatus) {
    }
    /** Invoked externally to primary, to make all recent index operations searchable on the primary and, once copying is done, on the replicas */
    rpc writeNRTPoint (IndexName) returns (SearcherVersion) {
    }
    /** Invoked externally to replica, to get the current Searcher version on replica.*/
    rpc getCurrentSearcherVersion (IndexName) returns (SearcherVersion) {
    }
    /** Invoked externally on primary to find the list of replica nodes this node is connected to for binary replication per index */
    rpc getConnectedNodes (GetNodesRequest) returns (GetNodesResponse) {
    }

}

/* Input to createIndex */
message CreateIndexRequest {
    string indexName = 1; // name of the index to be created. [a-zA-Z0-9]*
    string rootDir = 2; //rootDirectory that maintains all state files for durability.
}

/* Response from Server to createIndex */
message CreateIndexResponse {
    string response = 1;
}

/* Input to liveSettings */
message LiveSettingsRequest {
    string indexName = 1; // name of index whose liveSettings are to be updated.
    //Longest time to wait before reopening IndexSearcher (i.e., periodic background reopen).
    double maxRefreshSec = 2;
    //Shortest time to wait before reopening IndexSearcher (i.e., when a search is waiting for a specific indexGen).
    double minRefreshSec = 3;
    //Non-current searchers older than this are pruned.
    double maxSearcherAgeSec = 4;
    //Size (in MB) of IndexWriter's RAM buffer.
    double indexRamBufferSizeMB = 5;
    //Max number of documents to add at a time.
    int32 addDocumentsMaxBufferLen = 6;
}

/* Response from Server to liveSettings */
message LiveSettingsResponse {
    string response = 1;
}

//Type of the field
enum FieldType {
    ATOM = 0; // Text that's indexed as a single token, with DOCS_ONLY and omitting norms.
    TEXT = 1; // Text that's tokenized and indexed, with the index-time analyzer.
    BOOLEAN = 2; // Boolean value.
    LONG = 3; //Long value.
    INT = 4; // Int value.
    DOUBLE = 5; //Double value.
    FLOAT = 6; // Float value.
    LAT_LON = 7; // A latitude/longitude point.
    DATE_TIME = 8; // Date and optional time.
    // TODO name this "dynamic" instead of "virtual"?
    VIRTUAL = 9; // Virtual field defined with a JavaScript expression.
    // TODO need tests for internal:
    INTERNAL = 10; //Internal field, currently only for holding indexed facets data.
    CUSTOM = 11; // Field type specified by name.
    _ID = 12; // Field which will be used as document IDs
    POLYGON = 13; // Geojson string for polygon
<<<<<<< HEAD
    OBJECT = 14； // JSON
=======
>>>>>>> 41181434
}

//How the tokens should be indexed.
enum IndexOptions {
    DOCS_FREQS_POSITIONS = 0; // Index doc ids, term frequencies and positions.
    DOCS = 1; // Index only doc ids (for binary search).
    DOCS_FREQS = 2; // Index doc ids and term frequencies.
    DOCS_FREQS_POSITIONS_OFFSETS = 3; // Index doc ids, term frequencies, positions and offsets.
}

//Whether/how term vectors should be indexed.
enum TermVectors {
    NO_TERMVECTORS = 0; // no term vectors are indexed
    TERMS = 1; // Index terms and freqs only.
    TERMS_POSITIONS = 2; // Index terms, freqs and positions.
    TERMS_POSITIONS_OFFSETS = 3; // Index terms, freqs, positions and offsets.
    TERMS_POSITIONS_OFFSETS_PAYLOADS = 4; // Index terms, freqs, positions, offsets and payloads
}

//Whether/How this field should index facets, and how.
enum FacetType {
    NO_FACETS = 0; //No facets are indexed.
    FLAT = 1; //Facets are indexed with no hierarchy.
    HIERARCHY = 2; //Facets are indexed and are hierarchical.
    NUMERIC_RANGE = 3; //Compute facet counts for custom numeric ranges
    SORTED_SET_DOC_VALUES = 4; //Uses SortedSetDocValuesFacetCounts, which must be flat but don't require a taxonomy index
}

message Field {
    string name = 1; // name of the field
    FieldType type = 2;
    bool search = 3; // True if the value should be available for searching (or numeric range searching, for a numeric field).
    bool store = 4; // True if the value should be stored.
    bool storeDocValues = 5; // Whether to index the value into doc values.
    bool sort = 6; // True if the value should be indexed into doc values for sorting.
    bool tokenize = 7; // True if the value should be tokenized.
    bool group = 8; // True if the value should be indexed into doc values for grouping.
    bool multiValued = 9; // True if this field may sometimes have more than one value.
    bool highlight = 10; // True if the value should be indexed for highlighting.
    bool omitNorms = 11; // True if norms are omitted.
    string dateTimeFormat = 12; // Format string used to parse datetime fields
    string postingsFormat = 13; // Which PostingsFormat should be used to index this field.
    string docValuesFormat = 14; // Which DocValuesFormat should be used to index this field.
    IndexOptions indexOptions = 15; //How the tokens should be indexed.
    Script script = 16; // The script definition defining a virtual field's value (only used with type=virtual).
    //TODO make analyzers message types i.e. StandardAnalyzer, EnglishAnalyzer, CustomAnalyzer etc
    Analyzer analyzer = 17; // Analyzer to use for this field during indexing and searching.
    Analyzer indexAnalyzer = 18; // Analyzer to use for this field during indexing.
    Analyzer searchAnalyzer = 19; //Analyzer to use for this field during searching.
    TermVectors termVectors = 20; // Whether/how term vectors should be indexed.
    //TODO make similarity message types i.d. DefaultSimilarity, CustomSimilarity, BM25Similarity;
    string similarity = 21; // Which Similarity implementation to use for this field.
    FacetType facet = 22; // Whether this field should index facets, and how.
    string facetIndexFieldName = 23; // "Which underlying Lucene index field is used to hold any indexed taxonomy or sorted set doc values facets
    google.protobuf.Struct additionalProperties = 24; // Additional info needed to configure field, used for CUSTOM types.
    google.protobuf.Struct similarityParams = 25; // Parameters for similarity implementation.
    repeated Field childFields = 26; // Child fields accessible by dot notation, index same data as parent
}

/* Input to registerFields */
message FieldDefRequest {
    string indexName = 1; // name of the index against which the field is to be created
    repeated Field field = 2;
}

/* Response from Server for registerFields */
message FieldDefResponse {
    string response = 1;
}

/* Input to settings */
message SettingsRequest {
    string indexName = 1; // Index name
    double mergeMaxMBPerSec = 2; // Rate limit merges to at most this many MB/sec
    double nrtCachingDirectoryMaxMergeSizeMB = 3; // Largest merged segment size to cache in RAMDirectory, default: 5.0MB
    double nrtCachingDirectoryMaxSizeMB = 4; // Largest overall size for all files cached in NRTCachingDirectory; set to -1 to disable NRTCachingDirectory default: 60.0MB
    int32 concurrentMergeSchedulerMaxThreadCount = 5; // How many merge threads to allow at once
    int32 concurrentMergeSchedulerMaxMergeCount = 6; // Maximum backlog of pending merges before indexing threads are stalled
    SortFields indexSort = 7; // Index time sorting; can only be written once", SearchHandler.SORT_TYPE
    bool indexVerbose = 8; // Turn on IndexWriter's infoStream (to stdout)
    bool indexMergeSchedulerAutoThrottle = 9; // Turn on/off the merge scheduler's auto throttling
    string normsFormat = 10; // Which NormsFormat should be used for all indexed fields. default: Lucene80NormsFormat
    // Base Directory implementation to use (NRTCachingDirectory will wrap this) either one of the core implementations (FSDirectory, MMapDirectory, NIOFSDirectory, SimpleFSDirectory, RAMDirectory (for temporary indices!) or a fully qualified path to a Directory implementation that has a public constructor taking a single File argument default: FSDirectory
    string directory = 11;

}

/* Settings Response returned from Server */
message SettingsResponse {
    string response = 1;
}

/* Start the index */
message StartIndexRequest {
    string indexName = 1; //index name
    Mode mode = 2; //Standalone, NRT primary or replica mode to start this index.
    int64 primaryGen = 3; //primary, the generation of this primary (should increment each time a new primary starts for this index)
    string primaryAddress = 4; //replica, the IP address or host name of the remote primary
    int32 port = 5; //replica, the TCP port of the remote primary
    RestoreIndex restore = 6; // restore index from backup
}

enum Mode {
    STANDALONE = 0;
    PRIMARY = 1;
    REPLICA = 2;
}

message StartIndexResponse {
    int32 maxDoc = 1; //one greater than the largest possible document number
    int32 numDocs = 2; //the number of documents in this index.
    string segments = 3; //string representation of the IndexReader implementation
    double startTimeMS = 4; //time taken to start the index
}

message AddDocumentRequest {
    string indexName = 1; //name of the index
    //we use this wrapper object to represent each field as a multivalued field.
    message MultiValuedField {
        repeated string value = 1; //list of values for this field
        //Facet paths/hierarchy to bucket these values by, if indexed field is of type Facet.HIERARCHY
        repeated FacetHierarchyPath faceHierarchyPaths = 2;
    }
    map<string, MultiValuedField> fields = 3; //map of field name to a list of string values.
}

message FacetHierarchyPath {
    repeated string value = 1;
}

message AddDocumentResponse {
    string genId = 1;
}

message RefreshRequest {
    string indexName = 1; //index name to be refreshed
}

message RefreshResponse {
    double refreshTimeMS = 1; //time taken in milliseconds to refresh the index
}

message CommitRequest {
    string indexName = 1; //index to commit
}

message CommitResponse {
    /*  sequence number of the last operation in the commit.  All sequence numbers less than this value
    will be reflected in the commit, and all others will not.*/
    int64 gen = 1;
}

message StatsRequest {
    string indexName = 1; //retrieve stats of the index
}

message StatsResponse {
    int32 ord = 1; //shard ordinal
    /* The total number of docs in this index, including docs not yet flushed (still in the RAM buffer),
    not counting deletions.*/
    int32 maxDoc = 2;
    /**
     * The total number of docs in this index, including
     * docs not yet flushed (still in the RAM buffer), and
     * including deletions. NOTE: buffered deletions
     * are not counted.  If you really need these to be
     * counted you should call {@link IndexWriter#commit()} first.
     */
    int32 numDocs = 3;
    int64 dirSize = 4; //size of the this indexDir
    string state = 5; //state of the index
    Taxonomy taxonomy = 6; //Taxonomy(facets) stats
    repeated Searcher searchers = 7; //Searcher stats
    Searcher currentSearcher = 8; //Current Searcher stats
}

message Taxonomy {
    int32 numOrds = 1; //number of docs in this taxonomy reader
    string segments = 2; //string representation of segments
}

message Searcher {
    /* the version recorded in the commit that the reader opened.
    This version is advanced every time a change is made with IndexWriter.*/
    int64 version = 1;
    int32 numDocs = 2; //total number of docs in this index
    string segments = 3; //string representation of segments
    double staleAgeSeconds = 4; //how much time has passed since this searcher was the current (live) searcher
    int32 numSegments = 5; // number of segments, filled only if Searcher has StandardDirectoryReader
}

message DeleteAllDocumentsRequest {
    string indexName = 1; //index to delete all documents  from
}

message DeleteAllDocumentsResponse {
    string genId = 1; //Returns the index generation (indexGen) that reflects the deletion.
}

message DeleteIndexRequest {
    string indexName = 1; //index to delete
}

message DeleteIndexResponse {
    string ok = 1; //Returns "ok" string on  success
}

message DummyResponse {
    string ok = 1; // returns "ok" string on success
}

message StopIndexRequest {
    string indexName = 1; //index name to stop
}

/*
Creates a snapshot in the index, which is saved point-in-time view of the last commit in the
index such that no files referenced by that snapshot will be deleted by ongoing indexing until
the snapshot is released with @releaseSnapshot.  Note that this will reference the last commit,
 so be sure to call commit first if you have pending changes that you'd like to be included in
 the snapshot.<p>This can be used for backup purposes, i.e. after creating the snapshot you can
 copy all referenced files to backup storage, and then release the snapshot once complete.
 To restore the backup, just copy all the files back and restart the server.  It can also
 be used for transactional purposes, i.e. if you sometimes need to search a specific snapshot
 instead of the current live index.<p>Creating a snapshot is very fast (does not require any
 file copying), but over time it will consume extra disk space as old segments are merged in
 the index.  Be sure to release the snapshot once you're done.  Snapshots survive shutdown
 and restart of the server.  Returns all protected filenames referenced by this snapshot:
 these files will not change and will not be deleted until the snapshot is released.
 This returns the directories and files referenced by the snapshot.
 */
message CreateSnapshotRequest {
    string indexName = 1; //name of the index to snapshot;
    bool openSearcher = 2; //Pass true if you intend to do searches against this snapshot, by passing searcher: {snapshot: X} to @search
}

message CreateSnapshotResponse {
    repeated string indexFiles = 1;
    repeated string taxonomyFiles = 2;
    repeated string stateFiles = 3;
    SnapshotId snapshotId = 4;
}

message SnapshotId {
    int64 indexGen = 1;
    int64 taxonomyGen = 2;
    int64 stateGen = 3;
}

message ReleaseSnapshotRequest {
    string indexName = 1; // name of snapshotted index to be released
    SnapshotId snapshotId = 2; //The id for this snapshot; this must have been previously created via @createSnapshot.
}

message ReleaseSnapshotResponse {
    bool success = 1; //true if successful
}

message GetAllSnapshotGenRequest {
    string indexName = 1; // name of index whose snapshotted index gens are needed
}

message GetAllSnapshotGenResponse {
    repeated int64 indexGens = 1; // list of snapshotted index gens
}

message BackupIndexRequest {
    string indexName = 1; //name of the index to backup
    string serviceName = 2; // remote storage namespace qualifier for service
    string resourceName = 3; //remote storage namespace qualifier for resource e.g. indexName
}

message BackupIndexResponse {
    string dataVersionHash = 1; //version identifier for data on s3
    string metadataVersionHash = 2; //version identifier for metadata on s3
}

message DeleteIndexBackupRequest {
    string indexName = 1; //name of the index to backup
    string serviceName = 2; // remote storage namespace qualifier for service
    string resourceName = 3; //remote storage namespace qualifier for resource e.g. indexName
    int32 nDays = 4; //backups older than nDays will be deleted from s3
}

message DeleteIndexBackupResponse {
    repeated string deletedVersionHashes = 1; // version hashes of backups which were deleted
}

message IndicesRequest {
}

message IndicesResponse {
    repeated IndexStatsResponse indicesResponse = 1; //list of IndexStatsResponse
}

message IndexStatsResponse {
    string indexName = 1; //index name
    StatsResponse statsResponse = 2; //stats for an index
}

message RestoreIndex {
    string serviceName = 1; // remote storage namespace qualifier for service
    string resourceName = 2; //remote storage namespace qualifier for resource e.g. indexName
}

message StateRequest {
    string indexName = 1; //index name
}

message StateResponse {
    string response = 1; //json string of the current index state
}

message AddReplicaRequest {
    int32 magicNumber = 1; //magic number send on all requests since these are meant for internal communication only
    string indexName = 2; //index name
    int32 replicaId = 3; //replica Id
    string hostName = 4; // replica host name
    int32 port = 5; // replica port number
}

message AddReplicaResponse {
    string ok = 1; //Returns "ok" string on  success
}

/* Holds incRef'd file level details for one point-in-time segment infos on the primary node. */
message CopyState {
    int32 infoBytesLength = 1; // infoBytes len
    bytes infoBytes = 2; //infoBytes
    int64 gen = 3; //gen
    int64 version = 4; //versiom
    FilesMetadata filesMetadata = 5; //fileMetadata
    int32 completedMergeFilesSize = 6; //completed merged files
    repeated string completedMergeFiles = 7; //names of files that finished merge
    int64 primaryGen = 8; //primary Gen
}

message FilesMetadata {
    int32 numFiles = 1; //number of files int this set
    repeated FileMetadata fileMetadata = 2; //list of metadata for each file
}

message FileMetadata {
    string fileName = 1; //file Name
    int64 len = 2; //file checksum
    int64 checksum = 3; //file checksum
    int32 headerLength = 4; //file header length;
    bytes header = 5; //file header;
    int32 footerLength = 6; //file header length;
    bytes footer = 7; //file header;
}

/** Primary invokes this on a replica to ask it to copy files */
message CopyFiles {
    int32 magicNumber = 1; //magic number send on all requests since these are meant for internal communication only
    string indexName = 2; //index name
    int64 primaryGen = 3; //primary, the generation of this primary (should increment each time a new primary starts for this index)
    FilesMetadata filesMetadata = 4; //file metadata to copy
}

/** Replica invokes this on a primary to let primary know it needs the CopyState */
message CopyStateRequest {
    int32 magicNumber = 1; //magic number send on all requests since these are meant for internal communication only
    string indexName = 2; //index name
    int32 replicaId = 3; //replica Id
}

message FilesInfo {
    int32 magicNumber = 1; //magic number send on all requests since these are meant for internal communication only
    string indexName = 2; //index name
    int32 replicaId = 3; //replica Id
    repeated FileInfo fileInfo = 4; //list of file name and offsets from where primary should start sending bytes to replica
}

message FileInfo {
    string fileName = 1; // Name of the file the replica wants primary to send
    int64 fpStart = 2; // Starting offset in the file primary should start sending bytes from:
    string indexName = 3; //index name these files belong to
}

message RawFileChunk {
    bytes content = 1; //raw contents of file
}

enum TransferStatusCode {
    Unknown = 0;
    Done = 1;
    Failed = 2;
    Ongoing = 3;
}

message HealthCheckRequest {
    bool check = 1; //healthcheck request
}

message HealthCheckResponse {
    TransferStatusCode health = 1; //enum response of healthcheck;
}

message ReadyCheckRequest {
    string indexNames = 1;
}

message TransferStatus {
    string Message = 1;
    TransferStatusCode Code = 2;
}

message NewNRTPoint {
    int32 magicNumber = 1; //magic number send on all requests since these are meant for internal communication only
    string indexName = 2; //index name
    int64 primaryGen = 3; //primary, the generation of this primary (should increment each time a new primary starts for this index)
    int64 version = 4; //version number when this SegmentInfos was generated
}

message IndexName {
    int32 magicNumber = 1; //magic number send on all requests since these are meant for internal communication only
    string indexName = 2; //index name
}

message SearcherVersion {
    int64 version = 1; //returns the version recorded in the commit that the reader opened.  This version is advanced every time a change is made with IndexWriter
    bool didRefresh = 2; //true if refresh happened
}

message GetNodesRequest {
    string indexName = 1; //name of the started index whose binary connections we wish to see
}

message GetNodesResponse {
    repeated NodeInfo nodes = 2; //list of NodeInfo
}

message NodeInfo {
    string hostname = 1; //name or ip address of the remote host that this node is connected to for binary replication
    int32 port = 2; //port number of the remote host that this node is connected to for binary replication
}

message DeleteByQueryRequest {
    string indexName = 1; // Index to delete documents from
    repeated Query query = 2; // Queries to match documents to be deleted
}

message ForceMergeRequest {
    string indexName = 1; // Index whose segments must be force merged
    int32 maxNumSegments = 2; // Maximum number of segments after force merge
    bool doWait = 3; // If true, waits until the force merge is completed before returning a response. Otherwise starts force merging in async and returns a response.
}

message ForceMergeResponse {
    enum Status {
        FORCE_MERGE_COMPLETED = 0;
        FORCE_MERGE_SUBMITTED = 1;
    }
    Status status = 1;
}<|MERGE_RESOLUTION|>--- conflicted
+++ resolved
@@ -376,10 +376,7 @@
     CUSTOM = 11; // Field type specified by name.
     _ID = 12; // Field which will be used as document IDs
     POLYGON = 13; // Geojson string for polygon
-<<<<<<< HEAD
     OBJECT = 14； // JSON
-=======
->>>>>>> 41181434
 }
 
 //How the tokens should be indexed.
