--- conflicted
+++ resolved
@@ -1063,7 +1063,6 @@
     map<string, Field> fields = 6;
 }
 
-<<<<<<< HEAD
 message IndexGlobalState {
     // Unique identifier for index (UUID)
     string id = 1;
@@ -1076,7 +1075,8 @@
     int64 gen = 1;
     // Global state for indices
     map<string, IndexGlobalState> indices = 2;
-=======
+}
+
 message CustomRequest {
     string id = 1; // ID defined for custom requests in a plugin
     string path = 2; // Custom path that is defined in a plugin that maps to a route
@@ -1085,5 +1085,4 @@
 
 message CustomResponse {
     map<string, string> response = 1; // Custom response sent by the plugin
->>>>>>> 6a862ae0
 }