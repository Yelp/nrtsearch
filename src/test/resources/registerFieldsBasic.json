{
  "indexName": "test_index",
  "field": [
    {
      "name": "doc_id",
      "type": "ATOM",
      "storeDocValues": true
    },
    {
      "name": "vendor_name",
      "type": "TEXT",
      "search": true,
      "store": true,
      "tokenize": true,
      "multiValued": true,
      "storeDocValues": true,
      "analyzer": {
        "custom": {
          "tokenizer": {
            "name": "standard"
          },
          "tokenFilters": [
            {
              "name": "lowercase"
            }
          ]
        }
      }
    },
    {
      "name": "vendor_name_atom",
      "type": "ATOM",
      "search": true,
      "store": true,
      "multiValued": true,
      "storeDocValues": true
    },
    {
      "name": "license_no",
      "type": "INT",
      "multiValued": true,
      "storeDocValues": true
    },
    {
      "name": "count",
      "type": "INT",
      "search": true,
      "storeDocValues": true,
      "sort": true
    },
    {
<<<<<<< HEAD
      "name": "more_count",
      "type": "LONG",
      "search": true,
      "storeDocValues": true
    },
    {
      "name": "score",
      "type": "FLOAT",
      "search": true,
      "storeDocValues": true
    },
    {
      "name": "double_score",
      "type": "DOUBLE",
      "search": true,
      "storeDocValues": true
=======
      "name": "double_field_multi",
      "type": "DOUBLE",
      "storeDocValues": true,
      "multiValued": true,
      "sort": true
    },
    {
      "name": "double_field",
      "type": "DOUBLE",
      "storeDocValues": true,
      "sort": true
    },
    {
      "name": "float_field_multi",
      "type": "FLOAT",
      "storeDocValues": true,
      "multiValued": true,
      "sort": true
    },
    {
      "name": "float_field",
      "type": "FLOAT",
      "storeDocValues": true,
      "sort": true
    },
    {
      "name": "boolean_field_multi",
      "type": "BOOLEAN",
      "storeDocValues": true,
      "multiValued": true,
      "sort": true
    },
    {
      "name": "boolean_field",
      "type": "BOOLEAN",
      "storeDocValues": true,
      "sort": true
>>>>>>> b634265b
    },
    {
      "name": "description",
      "type": "TEXT",
      "search": true,
      "store": true,
      "tokenize": true,
      "storeDocValues": true
    },
    {
      "name": "date",
      "type": "DATE_TIME",
      "search": true,
      "storeDocValues": true,
      "dateTimeFormat": "yyyy-MM-dd HH:mm:ss"
    }
  ]
}<|MERGE_RESOLUTION|>--- conflicted
+++ resolved
@@ -49,24 +49,6 @@
       "sort": true
     },
     {
-<<<<<<< HEAD
-      "name": "more_count",
-      "type": "LONG",
-      "search": true,
-      "storeDocValues": true
-    },
-    {
-      "name": "score",
-      "type": "FLOAT",
-      "search": true,
-      "storeDocValues": true
-    },
-    {
-      "name": "double_score",
-      "type": "DOUBLE",
-      "search": true,
-      "storeDocValues": true
-=======
       "name": "double_field_multi",
       "type": "DOUBLE",
       "storeDocValues": true,
@@ -104,7 +86,6 @@
       "type": "BOOLEAN",
       "storeDocValues": true,
       "sort": true
->>>>>>> b634265b
     },
     {
       "name": "description",
@@ -112,6 +93,7 @@
       "search": true,
       "store": true,
       "tokenize": true,
+      "multiValued": true,
       "storeDocValues": true
     },
     {
