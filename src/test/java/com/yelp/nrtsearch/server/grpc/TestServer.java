--- conflicted
+++ resolved
@@ -48,12 +48,9 @@
 import com.yelp.nrtsearch.server.luceneserver.GlobalState;
 import com.yelp.nrtsearch.server.luceneserver.IndexState;
 import com.yelp.nrtsearch.server.luceneserver.ShardState;
-<<<<<<< HEAD
 import com.yelp.nrtsearch.server.remote.RemoteBackend;
 import com.yelp.nrtsearch.server.remote.s3.S3Backend;
-=======
 import com.yelp.nrtsearch.server.luceneserver.index.IndexStateManager;
->>>>>>> 3b366075
 import com.yelp.nrtsearch.server.utils.FileUtil;
 import io.findify.s3mock.S3Mock;
 import io.grpc.Server;
@@ -260,17 +257,10 @@
     return client;
   }
 
-<<<<<<< HEAD
-=======
   public ReplicationServerClient getReplicationClient() {
     return replicationClient;
   }
 
-  public Archiver getLegacyArchiver() {
-    return legacyArchiver;
-  }
-
->>>>>>> 3b366075
   public Archiver getIndexArchiver() {
     return indexArchiver;
   }
