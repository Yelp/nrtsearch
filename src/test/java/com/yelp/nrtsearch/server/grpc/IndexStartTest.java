--- conflicted
+++ resolved
@@ -619,7 +619,6 @@
   }
 
   @Test
-<<<<<<< HEAD
   public void testDiscoveryFileUpdateInterval() throws IOException {
     TestServer primary =
         TestServer.builder(folder)
@@ -661,7 +660,8 @@
             .nrtReplicaNode
             .getPrimaryAddress();
     assertEquals(100, replicationClient.getDiscoveryFileUpdateIntervalMs());
-=======
+  }
+
   public void testCreateWithProperties() throws IOException {
     TestServer server =
         TestServer.builder(folder)
@@ -880,6 +880,5 @@
     String[] replicaFiles = nrtReplicaNode.getDirectory().listAll();
     assertEquals(1, replicaFiles.length);
     assertEquals("write.lock", replicaFiles[0]);
->>>>>>> 16166809
   }
 }