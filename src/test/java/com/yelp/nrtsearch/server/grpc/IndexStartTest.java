--- conflicted
+++ resolved
@@ -28,11 +28,8 @@
 import java.io.IOException;
 import java.nio.file.Path;
 import java.util.Collections;
-<<<<<<< HEAD
 import java.util.HashSet;
-=======
 import org.apache.lucene.replicator.nrt.ReplicaDeleterManager;
->>>>>>> 2d259542
 import org.junit.After;
 import org.junit.Rule;
 import org.junit.Test;
@@ -621,7 +618,6 @@
   }
 
   @Test
-<<<<<<< HEAD
   public void testCreateWithProperties() throws IOException {
     TestServer server =
         TestServer.builder(folder)
@@ -795,7 +791,9 @@
     assertEquals(
         new HashSet<>(TestServer.simpleFieldNames),
         server.getGlobalState().getIndex("test_index").getAllFields().keySet());
-=======
+  }
+
+  @Test
   public void testReplicaDecInitialCommit() throws IOException {
     TestServer server =
         TestServer.builder(folder)
@@ -838,6 +836,5 @@
     String[] replicaFiles = nrtReplicaNode.getDirectory().listAll();
     assertEquals(1, replicaFiles.length);
     assertEquals("write.lock", replicaFiles[0]);
->>>>>>> 2d259542
   }
 }