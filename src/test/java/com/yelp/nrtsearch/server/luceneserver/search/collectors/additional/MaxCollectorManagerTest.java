/*
 * Copyright 2023 Yelp Inc.
 *
 * Licensed under the Apache License, Version 2.0 (the "License");
 * you may not use this file except in compliance with the License.
 * You may obtain a copy of the License at
 *
 *     http://www.apache.org/licenses/LICENSE-2.0
 *
 * Unless required by applicable law or agreed to in writing, software
 * distributed under the License is distributed on an "AS IS" BASIS,
 * WITHOUT WARRANTIES OR CONDITIONS OF ANY KIND, either express or implied.
 * See the License for the specific language governing permissions and
 * limitations under the License.
 */
package com.yelp.nrtsearch.server.luceneserver.search.collectors.additional;

import static org.junit.Assert.assertEquals;
import static org.junit.Assert.assertTrue;
import static org.junit.Assert.fail;

import com.yelp.nrtsearch.server.grpc.BucketOrder;
import com.yelp.nrtsearch.server.grpc.BucketOrder.OrderType;
import com.yelp.nrtsearch.server.grpc.BucketResult.Bucket;
import com.yelp.nrtsearch.server.grpc.Collector;
import com.yelp.nrtsearch.server.grpc.MaxCollector;
import com.yelp.nrtsearch.server.grpc.Query;
import com.yelp.nrtsearch.server.grpc.Script;
import com.yelp.nrtsearch.server.grpc.SearchRequest;
import com.yelp.nrtsearch.server.grpc.SearchResponse;
import com.yelp.nrtsearch.server.grpc.TermQuery;
import com.yelp.nrtsearch.server.grpc.TermsCollector;
import com.yelp.nrtsearch.server.utils.MinMaxUtilTest;
import io.grpc.StatusRuntimeException;
import java.util.ArrayList;
import java.util.HashMap;
import java.util.List;
import java.util.Map;
import org.junit.Test;

<<<<<<< HEAD
public class MaxCollectorManagerTest extends ServerTestCase {
  @ClassRule public static final GrpcCleanupRule grpcCleanup = new GrpcCleanupRule();
  private static final Script FIELD_SCRIPT =
      Script.newBuilder().setLang(JsScriptEngine.LANG).setSource("value_field").build();
  private static final Script SCORE_SCRIPT =
      Script.newBuilder().setLang(JsScriptEngine.LANG).setSource("_score").build();
  private static final Query MATCH_ALL_SCORE_QUERY =
      Query.newBuilder()
          .setFunctionScoreQuery(
              FunctionScoreQuery.newBuilder()
                  .setQuery(Query.newBuilder().build())
                  .setScript(FIELD_SCRIPT))
          .build();
  private static final Query MATCH_SOME_SCORE_QUERY =
      Query.newBuilder()
          .setFunctionScoreQuery(
              FunctionScoreQuery.newBuilder()
                  .setQuery(
                      Query.newBuilder()
                          .setTermQuery(
                              TermQuery.newBuilder().setField("int_field").setIntValue(3).build())
                          .build())
                  .setScript(FIELD_SCRIPT))
          .build();
  private static final Query MATCH_ALL_QUERY =
      Query.newBuilder()
          .setExistsQuery(ExistsQuery.newBuilder().setField("value_field").build())
          .build();
  private static final Query MATCH_SOME_QUERY =
      Query.newBuilder()
          .setTermQuery(TermQuery.newBuilder().setField("int_field").setIntValue(3).build())
          .build();

  protected List<String> getIndices() {
    return Collections.singletonList(DEFAULT_TEST_INDEX);
  }

  protected FieldDefRequest getIndexDef(String name) throws IOException {
    return getFieldsFromResourceFile("/search/collection/max.json");
  }

  protected void initIndex(String name) throws Exception {
    IndexWriter writer = getGlobalState().getIndex(name).getShard(0).writer;
    // don't want any merges for these tests
    writer.getConfig().setMergePolicy(NoMergePolicy.INSTANCE);
    getGlobalState()
        .getIndexStateManager(DEFAULT_TEST_INDEX)
        .updateLiveSettings(
            IndexLiveSettings.newBuilder().setSliceMaxSegments(Int32Value.of(1)).build(), false);

    List<AddDocumentRequest> docs = new ArrayList<>();
    int doc_id = 0;
    for (int i = 1; i <= 5; ++i) {
      for (int j = 1; j <= 20; ++j) {
        AddDocumentRequest request =
            AddDocumentRequest.newBuilder()
                .setIndexName(DEFAULT_TEST_INDEX)
                .putFields(
                    "doc_id",
                    MultiValuedField.newBuilder().addValue(Integer.toString(doc_id)).build())
                .putFields(
                    "int_field",
                    MultiValuedField.newBuilder().addValue(Integer.toString(i)).build())
                .putFields(
                    "value_field",
                    MultiValuedField.newBuilder().addValue(Integer.toString(i * j)).build())
                .build();
        docs.add(request);
        doc_id++;
      }
    }

    // write docs in random order with 10 per segment
    Collections.shuffle(docs);
    for (int i = 0; i < 10; ++i) {
      List<AddDocumentRequest> chunk = new ArrayList<>();
      for (int j = 0; j < 10; ++j) {
        chunk.add(docs.get((10 * i) + j));
      }
      addDocuments(chunk.stream());
      writer.commit();
    }
  }

=======
public class MaxCollectorManagerTest extends MinMaxUtilTest {
>>>>>>> 4db9205a
  @Test
  public void testMaxCollectorAllDocs() {
    maxCollectorAllDocs(MATCH_ALL_QUERY, FIELD_SCRIPT);
  }

  @Test
  public void testMaxCollectorAllDocs_score() {
    maxCollectorAllDocs(MATCH_ALL_SCORE_QUERY, SCORE_SCRIPT);
  }

  private void maxCollectorAllDocs(Query query, Script script) {
    SearchResponse response =
        doQuery(
            query,
            Collector.newBuilder()
                .setMax(MaxCollector.newBuilder().setScript(script).build())
                .build());
    assertEquals(100, response.getTotalHits().getValue());
    assertEquals(
        100.0,
        response.getCollectorResultsOrThrow("test_collector").getDoubleResult().getValue(),
        0);
  }

  @Test
  public void testMaxCollectorSomeDocs() {
    maxCollectorSomeDocs(MATCH_SOME_QUERY, FIELD_SCRIPT);
  }

  @Test
  public void testMaxCollectorSomeDocs_score() {
    maxCollectorSomeDocs(MATCH_SOME_SCORE_QUERY, SCORE_SCRIPT);
  }

  private void maxCollectorSomeDocs(Query query, Script script) {
    SearchResponse response =
        getGrpcServer()
            .getBlockingStub()
            .search(
                SearchRequest.newBuilder()
                    .setIndexName(DEFAULT_TEST_INDEX)
                    .setTopHits(10)
                    .setQuery(query)
                    .putCollectors(
                        "test_collector",
                        Collector.newBuilder()
                            .setMax(MaxCollector.newBuilder().setScript(script).build())
                            .build())
                    .build());
    assertEquals(20, response.getTotalHits().getValue());
    assertEquals(
        60.0,
        response.getCollectorResultsOrThrow("test_collector").getDoubleResult().getValue(),
        0);
  }

  @Test
  public void testNestedMaxCollector() {
    nestedMaxCollector(MATCH_ALL_QUERY, FIELD_SCRIPT);
  }

  @Test
  public void testNestedMaxCollector_score() {
    nestedMaxCollector(MATCH_ALL_SCORE_QUERY, SCORE_SCRIPT);
  }

  private void nestedMaxCollector(Query query, Script script) {
    SearchResponse response =
        getGrpcServer()
            .getBlockingStub()
            .search(
                SearchRequest.newBuilder()
                    .setIndexName(DEFAULT_TEST_INDEX)
                    .setTopHits(10)
                    .setQuery(query)
                    .putCollectors(
                        "test_collector",
                        Collector.newBuilder()
                            .setTerms(
                                TermsCollector.newBuilder()
                                    .setField("int_field")
                                    .setSize(10)
                                    .build())
                            .putNestedCollectors(
                                "nested_collector",
                                Collector.newBuilder()
                                    .setMax(MaxCollector.newBuilder().setScript(script).build())
                                    .build())
                            .build())
                    .build());
    assertEquals(100, response.getTotalHits().getValue());
    assertEquals(
        5,
        response.getCollectorResultsOrThrow("test_collector").getBucketResult().getBucketsCount());

    Map<String, Double> bucketValues = new HashMap<>();
    for (Bucket bucket :
        response.getCollectorResultsOrThrow("test_collector").getBucketResult().getBucketsList()) {
      bucketValues.put(
          bucket.getKey(),
          bucket.getNestedCollectorResultsOrThrow("nested_collector").getDoubleResult().getValue());
      assertEquals(20, bucket.getCount());
    }
    assertEquals(Map.of("1", 20.0, "2", 40.0, "3", 60.0, "4", 80.0, "5", 100.0), bucketValues);
  }

  @Test
  public void testNestedOrderMaxCollector() {
    nestedOrderMaxCollector(MATCH_ALL_QUERY, FIELD_SCRIPT);
  }

  @Test
  public void testNestedOrderMaxCollector_score() {
    nestedOrderMaxCollector(MATCH_ALL_SCORE_QUERY, SCORE_SCRIPT);
  }

  private void nestedOrderMaxCollector(Query query, Script script) {
    SearchResponse response = doNestedOrderQuery(OrderType.DESC, query, script);
    assertEquals(100, response.getTotalHits().getValue());
    assertEquals(
        5,
        response.getCollectorResultsOrThrow("test_collector").getBucketResult().getBucketsCount());

    List<String> keyOrder = new ArrayList<>();
    List<Double> sortValues = new ArrayList<>();
    for (Bucket bucket :
        response.getCollectorResultsOrThrow("test_collector").getBucketResult().getBucketsList()) {
      keyOrder.add(bucket.getKey());
      sortValues.add(
          bucket.getNestedCollectorResultsOrThrow("nested_collector").getDoubleResult().getValue());
      assertEquals(20, bucket.getCount());
    }
    assertEquals(List.of("5", "4", "3", "2", "1"), keyOrder);
    assertEquals(List.of(100.0, 80.0, 60.0, 40.0, 20.0), sortValues);

    response = doNestedOrderQuery(OrderType.ASC, query, script);
    assertEquals(100, response.getTotalHits().getValue());
    assertEquals(
        5,
        response.getCollectorResultsOrThrow("test_collector").getBucketResult().getBucketsCount());

    keyOrder = new ArrayList<>();
    sortValues = new ArrayList<>();
    for (Bucket bucket :
        response.getCollectorResultsOrThrow("test_collector").getBucketResult().getBucketsList()) {
      keyOrder.add(bucket.getKey());
      sortValues.add(
          bucket.getNestedCollectorResultsOrThrow("nested_collector").getDoubleResult().getValue());
      assertEquals(20, bucket.getCount());
    }
    assertEquals(List.of("1", "2", "3", "4", "5"), keyOrder);
    assertEquals(List.of(20.0, 40.0, 60.0, 80.0, 100.0), sortValues);
  }

  private SearchResponse doNestedOrderQuery(OrderType orderType, Query query, Script script) {
    return getGrpcServer()
        .getBlockingStub()
        .search(
            SearchRequest.newBuilder()
                .setIndexName(DEFAULT_TEST_INDEX)
                .setTopHits(10)
                .setQuery(query)
                .putCollectors(
                    "test_collector",
                    Collector.newBuilder()
                        .setTerms(
                            TermsCollector.newBuilder()
                                .setField("int_field")
                                .setSize(10)
                                .setOrder(
                                    BucketOrder.newBuilder()
                                        .setKey("nested_collector")
                                        .setOrder(orderType)
                                        .build())
                                .build())
                        .putNestedCollectors(
                            "nested_collector",
                            Collector.newBuilder()
                                .setMax(MaxCollector.newBuilder().setScript(script).build())
                                .build())
                        .build())
                .build());
  }

  @Test
  public void testNoHits() {
    SearchResponse response =
        doQuery(
            Query.newBuilder()
                .setTermQuery(TermQuery.newBuilder().setField("int_field").setIntValue(10).build())
                .build(),
            Collector.newBuilder()
                .setMax(MaxCollector.newBuilder().setScript(FIELD_SCRIPT).build())
                .build());
    assertEquals(0, response.getTotalHits().getValue());
    assertEquals(
        MaxCollectorManager.UNSET_VALUE,
        response.getCollectorResultsOrThrow("test_collector").getDoubleResult().getValue(),
        0);
  }

  @Test
  public void testNoValueSource() {
    try {
      doQuery(
          MATCH_ALL_QUERY,
          Collector.newBuilder().setMax(MaxCollector.newBuilder().build()).build());
      fail();
    } catch (StatusRuntimeException e) {
      assertTrue(e.getMessage().contains("Unknown value source: VALUESOURCE_NOT_SET"));
    }
  }

  @Test
  public void testWithNestedCollector() {
    try {
      doQuery(
          MATCH_ALL_QUERY,
          Collector.newBuilder()
              .setMax(MaxCollector.newBuilder().setScript(FIELD_SCRIPT).build())
              .putNestedCollectors(
                  "nested_collector",
                  Collector.newBuilder()
                      .setMax(MaxCollector.newBuilder().setScript(FIELD_SCRIPT).build())
                      .build())
              .build());
      fail();
    } catch (StatusRuntimeException e) {
      assertTrue(e.getMessage().contains("MaxCollector cannot have nested collectors"));
    }
  }
}<|MERGE_RESOLUTION|>--- conflicted
+++ resolved
@@ -38,94 +38,7 @@
 import java.util.Map;
 import org.junit.Test;
 
-<<<<<<< HEAD
-public class MaxCollectorManagerTest extends ServerTestCase {
-  @ClassRule public static final GrpcCleanupRule grpcCleanup = new GrpcCleanupRule();
-  private static final Script FIELD_SCRIPT =
-      Script.newBuilder().setLang(JsScriptEngine.LANG).setSource("value_field").build();
-  private static final Script SCORE_SCRIPT =
-      Script.newBuilder().setLang(JsScriptEngine.LANG).setSource("_score").build();
-  private static final Query MATCH_ALL_SCORE_QUERY =
-      Query.newBuilder()
-          .setFunctionScoreQuery(
-              FunctionScoreQuery.newBuilder()
-                  .setQuery(Query.newBuilder().build())
-                  .setScript(FIELD_SCRIPT))
-          .build();
-  private static final Query MATCH_SOME_SCORE_QUERY =
-      Query.newBuilder()
-          .setFunctionScoreQuery(
-              FunctionScoreQuery.newBuilder()
-                  .setQuery(
-                      Query.newBuilder()
-                          .setTermQuery(
-                              TermQuery.newBuilder().setField("int_field").setIntValue(3).build())
-                          .build())
-                  .setScript(FIELD_SCRIPT))
-          .build();
-  private static final Query MATCH_ALL_QUERY =
-      Query.newBuilder()
-          .setExistsQuery(ExistsQuery.newBuilder().setField("value_field").build())
-          .build();
-  private static final Query MATCH_SOME_QUERY =
-      Query.newBuilder()
-          .setTermQuery(TermQuery.newBuilder().setField("int_field").setIntValue(3).build())
-          .build();
-
-  protected List<String> getIndices() {
-    return Collections.singletonList(DEFAULT_TEST_INDEX);
-  }
-
-  protected FieldDefRequest getIndexDef(String name) throws IOException {
-    return getFieldsFromResourceFile("/search/collection/max.json");
-  }
-
-  protected void initIndex(String name) throws Exception {
-    IndexWriter writer = getGlobalState().getIndex(name).getShard(0).writer;
-    // don't want any merges for these tests
-    writer.getConfig().setMergePolicy(NoMergePolicy.INSTANCE);
-    getGlobalState()
-        .getIndexStateManager(DEFAULT_TEST_INDEX)
-        .updateLiveSettings(
-            IndexLiveSettings.newBuilder().setSliceMaxSegments(Int32Value.of(1)).build(), false);
-
-    List<AddDocumentRequest> docs = new ArrayList<>();
-    int doc_id = 0;
-    for (int i = 1; i <= 5; ++i) {
-      for (int j = 1; j <= 20; ++j) {
-        AddDocumentRequest request =
-            AddDocumentRequest.newBuilder()
-                .setIndexName(DEFAULT_TEST_INDEX)
-                .putFields(
-                    "doc_id",
-                    MultiValuedField.newBuilder().addValue(Integer.toString(doc_id)).build())
-                .putFields(
-                    "int_field",
-                    MultiValuedField.newBuilder().addValue(Integer.toString(i)).build())
-                .putFields(
-                    "value_field",
-                    MultiValuedField.newBuilder().addValue(Integer.toString(i * j)).build())
-                .build();
-        docs.add(request);
-        doc_id++;
-      }
-    }
-
-    // write docs in random order with 10 per segment
-    Collections.shuffle(docs);
-    for (int i = 0; i < 10; ++i) {
-      List<AddDocumentRequest> chunk = new ArrayList<>();
-      for (int j = 0; j < 10; ++j) {
-        chunk.add(docs.get((10 * i) + j));
-      }
-      addDocuments(chunk.stream());
-      writer.commit();
-    }
-  }
-
-=======
 public class MaxCollectorManagerTest extends MinMaxUtilTest {
->>>>>>> 4db9205a
   @Test
   public void testMaxCollectorAllDocs() {
     maxCollectorAllDocs(MATCH_ALL_QUERY, FIELD_SCRIPT);
