--- conflicted
+++ resolved
@@ -82,7 +82,6 @@
   }
 
   @Test
-<<<<<<< HEAD
   public void testDefaultDiscoveryFileUpdateInterval() {
     String config = "nodeName: \"lucene_server_foo\"";
     LuceneServerConfiguration luceneConfig = getForConfig(config);
@@ -97,7 +96,8 @@
         String.join("\n", "nodeName: \"lucene_server_foo\"", "discoveryFileUpdateIntervalMs: 100");
     LuceneServerConfiguration luceneConfig = getForConfig(config);
     assertEquals(100, luceneConfig.getDiscoveryFileUpdateIntervalMs());
-=======
+  }
+
   public void testDefaultCompletionCodecLoadMode() {
     String config = "nodeName: \"lucene_server_foo\"";
     LuceneServerConfiguration luceneConfig = getForConfig(config);
@@ -109,6 +109,5 @@
     String config = "completionCodecLoadMode: OFF_HEAP";
     LuceneServerConfiguration luceneConfig = getForConfig(config);
     assertEquals(FSTLoadMode.OFF_HEAP, luceneConfig.getCompletionCodecLoadMode());
->>>>>>> 16166809
   }
 }