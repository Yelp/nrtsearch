--- conflicted
+++ resolved
@@ -44,25 +44,6 @@
     super(dest, name, metaData);
 
     this.rawFileChunkIterator = rawFileChunkIterator;
-<<<<<<< HEAD
-    this.name = name;
-    this.dest = dest;
-    // TODO: pass correct IOCtx, e.g. seg total size
-    out = dest.createTempOutput(name, "copy", IOContext.DEFAULT);
-    tmpName = out.getName();
-    // last 8 bytes are checksum:
-    bytesToCopy = metaData.length() - Long.BYTES;
-    if (dest.isVerboseFiles()) {
-      dest.message(
-          "file "
-              + name
-              + ": start copying to tmp file "
-              + tmpName
-              + " length="
-              + (8 + bytesToCopy));
-    }
-=======
->>>>>>> 1ecdcbc2
     copyStartNS = System.nanoTime();
     dest.startCopyFile(name);
   }
