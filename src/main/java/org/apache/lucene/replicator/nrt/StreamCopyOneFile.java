/*
 * Copyright 2025 Yelp Inc.
 *
 * Licensed under the Apache License, Version 2.0 (the "License");
 * you may not use this file except in compliance with the License.
 * You may obtain a copy of the License at
 *
 *     http://www.apache.org/licenses/LICENSE-2.0
 *
 * Unless required by applicable law or agreed to in writing, software
 * distributed under the License is distributed on an "AS IS" BASIS,
 * WITHOUT WARRANTIES OR CONDITIONS OF ANY KIND, either express or implied.
 * See the License for the specific language governing permissions and
 * limitations under the License.
 */
package org.apache.lucene.replicator.nrt;

import java.io.Closeable;
import java.io.IOException;
import java.util.Locale;
import java.util.concurrent.TimeUnit;
import org.apache.lucene.codecs.CodecUtil;
import org.apache.lucene.store.DataInput;

/** Copies one file from an incoming DataInput to a dest filename in a local Directory */
public class StreamCopyOneFile extends CopyOneFile {
  private final DataInput in;
  private final long copyStartNS;
  private final byte[] buffer;

  private long bytesCopied;

  public StreamCopyOneFile(
      DataInput in, ReplicaNode dest, String name, FileMetaData metaData, byte[] buffer)
      throws IOException {
    super(dest, name, metaData);
    this.in = in;
    this.buffer = buffer;
<<<<<<< HEAD
    // TODO: pass correct IOCtx, e.g. seg total size
    out = dest.createTempOutput(name, "copy", IOContext.DEFAULT);
    tmpName = out.getName();

    // last 8 bytes are checksum, which we write ourselves after copying all bytes and confirming
    // checksum:
    bytesToCopy = metaData.length() - Long.BYTES;

    if (dest.isVerboseFiles()) {
      dest.message(
          "file "
              + name
              + ": start copying to tmp file "
              + tmpName
              + " length="
              + (8 + bytesToCopy));
    }

=======
>>>>>>> 1ecdcbc2
    copyStartNS = System.nanoTime();
    dest.startCopyFile(name);
  }

  @Override
  public void close() throws IOException {
    if (in instanceof Closeable closeable) {
      closeable.close();
    }
    super.close();
  }

  /** Copy another chunk of bytes, returning true once the copy is done */
  public boolean visit() throws IOException {
    long bytesLeft = bytesToCopy - bytesCopied;
    if (bytesLeft == 0) {
      long checksum = out.getChecksum();
      if (checksum != metaData.checksum()) {
        // Bits flipped during copy!
        dest.message(
            "file "
                + tmpName
                + ": checksum mismatch after copy (bits flipped during network copy?) after-copy checksum="
                + checksum
                + " vs expected="
                + metaData.checksum()
                + "; cancel job");
        throw new IOException("file " + name + ": checksum mismatch after file copy");
      }

      // Paranoia: make sure the primary node is not smoking crack, by somehow sending us an
      // already corrupted file whose checksum (in its
      // footer) disagrees with reality:
      long actualChecksumIn = CodecUtil.readBELong(in);
      if (actualChecksumIn != checksum) {
        dest.message(
            "file "
                + tmpName
                + ": checksum claimed by primary disagrees with the file's footer: claimed checksum="
                + checksum
                + " vs actual="
                + actualChecksumIn);
        throw new IOException("file " + name + ": checksum mismatch after file copy");
      }
      CodecUtil.writeBELong(out, checksum);
      close();

      if (dest.isVerboseFiles()) {
        dest.message(
            String.format(
                Locale.ROOT,
                "file %s: done copying [%s, %.3fms]",
                name,
                Node.bytesToString(metaData.length()),
                (System.nanoTime() - copyStartNS) / (double) TimeUnit.MILLISECONDS.toNanos(1)));
      }

      return true;
    }

    int toCopy = (int) Math.min(bytesLeft, buffer.length);
    in.readBytes(buffer, 0, toCopy);
    out.writeBytes(buffer, 0, toCopy);

    // TODO: rsync will fsync a range of the file; maybe we should do that here for large files in
    // case we crash/killed
    bytesCopied += toCopy;

    return false;
  }

  @Override
  public long getBytesCopied() {
    return bytesCopied;
  }
}<|MERGE_RESOLUTION|>--- conflicted
+++ resolved
@@ -36,27 +36,6 @@
     super(dest, name, metaData);
     this.in = in;
     this.buffer = buffer;
-<<<<<<< HEAD
-    // TODO: pass correct IOCtx, e.g. seg total size
-    out = dest.createTempOutput(name, "copy", IOContext.DEFAULT);
-    tmpName = out.getName();
-
-    // last 8 bytes are checksum, which we write ourselves after copying all bytes and confirming
-    // checksum:
-    bytesToCopy = metaData.length() - Long.BYTES;
-
-    if (dest.isVerboseFiles()) {
-      dest.message(
-          "file "
-              + name
-              + ": start copying to tmp file "
-              + tmpName
-              + " length="
-              + (8 + bytesToCopy));
-    }
-
-=======
->>>>>>> 1ecdcbc2
     copyStartNS = System.nanoTime();
     dest.startCopyFile(name);
   }
