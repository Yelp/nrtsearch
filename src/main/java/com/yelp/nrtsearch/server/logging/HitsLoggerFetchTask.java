--- conflicted
+++ resolved
@@ -30,11 +30,8 @@
 public class HitsLoggerFetchTask implements FetchTask {
   private static final double TEN_TO_THE_POWER_SIX = Math.pow(10, 6);
   private final HitsLogger hitsLogger;
-<<<<<<< HEAD
   private final int hitsToLog;
-=======
   private final DoubleAdder timeTakenMs = new DoubleAdder();
->>>>>>> 8ead2935
 
   public HitsLoggerFetchTask(LoggingHits loggingHits) {
     this.hitsLogger = HitsLoggerCreator.getInstance().createHitsLogger(loggingHits);
@@ -50,7 +47,8 @@
    */
   @Override
   public void processAllHits(SearchContext searchContext, List<SearchResponse.Hit.Builder> hits) {
-<<<<<<< HEAD
+    long startTime = System.nanoTime();
+
     // hits list can contain extra hits that don't need to be logged, otherwise, pass all hits that
     // can be logged
     if (searchContext.getHitsToLog() < hits.size()) {
@@ -58,13 +56,7 @@
     } else {
       hitsLogger.log(searchContext, hits);
     }
-  }
 
-  public int getHitsToLog() {
-    return hitsToLog;
-=======
-    long startTime = System.nanoTime();
-    hitsLogger.log(searchContext, hits);
     timeTakenMs.add(((System.nanoTime() - startTime) / TEN_TO_THE_POWER_SIX));
   }
 
@@ -75,6 +67,14 @@
    */
   public double getTimeTakenMs() {
     return timeTakenMs.doubleValue();
->>>>>>> 8ead2935
+  }
+
+  /**
+   * Get the total number of hits to log.
+   *
+   * @return Total number of hits to log.
+   */
+  public int getHitsToLog() {
+    return hitsToLog;
   }
 }