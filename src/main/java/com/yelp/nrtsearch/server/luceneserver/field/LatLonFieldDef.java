/*
 * Copyright 2020 Yelp Inc.
 *
 * Licensed under the Apache License, Version 2.0 (the "License");
 * you may not use this file except in compliance with the License.
 * You may obtain a copy of the License at
 *
 *     http://www.apache.org/licenses/LICENSE-2.0
 *
 * Unless required by applicable law or agreed to in writing, software
 * distributed under the License is distributed on an "AS IS" BASIS,
 * WITHOUT WARRANTIES OR CONDITIONS OF ANY KIND, either express or implied.
 * See the License for the specific language governing permissions and
 * limitations under the License.
 */
package com.yelp.nrtsearch.server.luceneserver.field;

import static com.yelp.nrtsearch.server.luceneserver.analysis.AnalyzerCreator.hasAnalyzer;

import com.yelp.nrtsearch.server.grpc.Field;
import com.yelp.nrtsearch.server.grpc.GeoBoundingBoxQuery;
import com.yelp.nrtsearch.server.grpc.GeoPolygonQuery;
import com.yelp.nrtsearch.server.grpc.GeoRadiusQuery;
import com.yelp.nrtsearch.server.grpc.Point;
import com.yelp.nrtsearch.server.grpc.SearchResponse.Hit.CompositeFieldValue;
import com.yelp.nrtsearch.server.grpc.SearchResponse.Hit.FieldValue;
import com.yelp.nrtsearch.server.grpc.SortType;
import com.yelp.nrtsearch.server.luceneserver.doc.LoadedDocValues;
import com.yelp.nrtsearch.server.luceneserver.field.properties.GeoQueryable;
import com.yelp.nrtsearch.server.luceneserver.field.properties.Sortable;
import com.yelp.nrtsearch.server.luceneserver.geo.GeoUtils;
import java.io.IOException;
import java.util.List;
import java.util.function.BiFunction;
import org.apache.lucene.document.Document;
import org.apache.lucene.document.FieldType;
import org.apache.lucene.document.LatLonDocValuesField;
import org.apache.lucene.document.LatLonPoint;
import org.apache.lucene.geo.Polygon;
import org.apache.lucene.index.DocValues;
import org.apache.lucene.index.DocValuesType;
import org.apache.lucene.index.LeafReaderContext;
import org.apache.lucene.index.SortedNumericDocValues;
import org.apache.lucene.search.Query;
import org.apache.lucene.search.SortField;

/** Field class for 'LAT_LON' field type. */
public class LatLonFieldDef extends IndexableFieldDef implements Sortable, GeoQueryable {
  public LatLonFieldDef(String name, Field requestField) {
    super(name, requestField);
  }

  @Override
  protected void validateRequest(Field requestField) {
    super.validateRequest(requestField);

    if (requestField.getHighlight()) {
      throw new IllegalArgumentException(
          String.format(
              "field: %s cannot have highlight=true. only type=text or type=atom fields can have highlight=true",
              getName()));
    }

    if (requestField.getStore()) {
      throw new IllegalArgumentException("latlon fields cannot be stored");
    }

    if (hasAnalyzer(requestField)) {
      throw new IllegalArgumentException("no analyzer allowed on latlon field");
    }
  }

  protected DocValuesType parseDocValuesType(Field requestField) {
    if (requestField.getSort() || requestField.getStoreDocValues()) {
      return DocValuesType.SORTED_NUMERIC;
    }
    return DocValuesType.NONE;
  }

  @Override
  protected void setSearchProperties(FieldType fieldType, Field requestField) {
    fieldType.setDimensions(2, Integer.BYTES);
  }

  @Override
  public void parseDocumentField(
      Document document, List<String> fieldValues, List<List<String>> facetHierarchyPaths) {
    if ((fieldValues.size() % 2) == 1) {
      throw new IllegalArgumentException(
          "Odd number of values to index. lat_lon fields must be specified as a sequence of lat lon.");
    }
    if (!isMultiValue() && fieldValues.size() > 2) {
      throw new IllegalArgumentException("Trying to index multiple values into single value point");
    }
    for (int i = 0; i < fieldValues.size(); i = i + 2) {
      double latitude = Double.parseDouble(fieldValues.get(i));
      double longitude = Double.parseDouble(fieldValues.get(i + 1));
      if (hasDocValues()) {
        document.add(new LatLonDocValuesField(getName(), latitude, longitude));
      }
      if (isSearchable()) {
        document.add(new LatLonPoint(getName(), latitude, longitude));
      }
    }
  }

  @Override
  public LoadedDocValues<?> getDocValues(LeafReaderContext context) throws IOException {
    if (docValuesType == DocValuesType.SORTED_NUMERIC) {
      SortedNumericDocValues sortedNumericDocValues =
          DocValues.getSortedNumeric(context.reader(), getName());
      if (isMultiValue()) {
        return new LoadedDocValues.Locations(sortedNumericDocValues);
      } else {
        return new LoadedDocValues.SingleLocation(sortedNumericDocValues);
      }
    }
    throw new IllegalStateException(
        String.format("Unsupported doc value type %s for field %s", docValuesType, this.getName()));
  }

  @Override
  public String getType() {
    return "LAT_LON";
  }

  @Override
  public SortField getSortField(SortType type) {
    if (!hasDocValues()) {
      throw new IllegalStateException("Doc values are required for sorted fields");
    }
    Point origin = type.getOrigin();
    return LatLonDocValuesField.newDistanceSort(
        getName(), origin.getLatitude(), origin.getLongitude());
  }

  @Override
  public Query getGeoBoundingBoxQuery(GeoBoundingBoxQuery geoBoundingBoxQuery) {
    if (!this.isSearchable()) {
      throw new IllegalArgumentException(
          String.format("field %s is not searchable", this.getName()));
    }
    return LatLonPoint.newBoxQuery(
        geoBoundingBoxQuery.getField(),
        geoBoundingBoxQuery.getBottomRight().getLatitude(),
        geoBoundingBoxQuery.getTopLeft().getLatitude(),
        geoBoundingBoxQuery.getTopLeft().getLongitude(),
        geoBoundingBoxQuery.getBottomRight().getLongitude());
  }

  @Override
  public Query getGeoRadiusQuery(GeoRadiusQuery geoRadiusQuery) {
    if (!this.isSearchable()) {
      throw new IllegalArgumentException(
          String.format("field %s is not searchable", this.getName()));
    }
    double radius = GeoUtils.getDistance(geoRadiusQuery.getRadius());
    return LatLonPoint.newDistanceQuery(
        geoRadiusQuery.getField(),
        geoRadiusQuery.getCenter().getLatitude(),
        geoRadiusQuery.getCenter().getLongitude(),
        radius);
  }

  @Override
<<<<<<< HEAD
=======
  public Query getGeoPolygonQuery(GeoPolygonQuery geoPolygonQuery) {
    if (!this.isSearchable()) {
      throw new IllegalArgumentException(
          String.format("field %s is not searchable", this.getName()));
    }
    if (geoPolygonQuery.getPolygonsCount() == 0) {
      throw new IllegalArgumentException("GeoPolygonQuery must contain at least one polygon");
    }
    Polygon[] polygons = new Polygon[geoPolygonQuery.getPolygonsCount()];
    for (int i = 0; i < geoPolygonQuery.getPolygonsCount(); ++i) {
      polygons[i] = toLucenePolygon(geoPolygonQuery.getPolygons(i));
    }
    return LatLonPoint.newPolygonQuery(geoPolygonQuery.getField(), polygons);
  }

  private static Polygon toLucenePolygon(com.yelp.nrtsearch.server.grpc.Polygon grpcPolygon) {
    int pointsCount = grpcPolygon.getPointsCount();
    if (pointsCount < 3) {
      throw new IllegalArgumentException("Polygon must have at least three points");
    }

    boolean closedShape =
        grpcPolygon.getPoints(0).equals(grpcPolygon.getPoints(grpcPolygon.getPointsCount() - 1));
    int pointsArraySize;
    if (closedShape) {
      if (pointsCount < 4) {
        throw new IllegalArgumentException("Closed Polygon must have at least four points");
      }
      pointsArraySize = pointsCount;
    } else {
      pointsArraySize = pointsCount + 1;
    }

    double[] latValues = new double[pointsArraySize];
    double[] lonValues = new double[pointsArraySize];
    for (int i = 0; i < grpcPolygon.getPointsCount(); ++i) {
      latValues[i] = grpcPolygon.getPoints(i).getLatitude();
      lonValues[i] = grpcPolygon.getPoints(i).getLongitude();
    }

    // The first point is also used as the last point to create a closed shape
    if (!closedShape) {
      latValues[pointsCount] = grpcPolygon.getPoints(0).getLatitude();
      lonValues[pointsCount] = grpcPolygon.getPoints(0).getLongitude();
    }

    Polygon[] holes = new Polygon[grpcPolygon.getHolesCount()];
    for (int i = 0; i < grpcPolygon.getHolesCount(); ++i) {
      holes[i] = toLucenePolygon(grpcPolygon.getHoles(i));
    }
    return new Polygon(latValues, lonValues, holes);
  }

  @Override
>>>>>>> 5637580b
  public BiFunction<SortField, Object, CompositeFieldValue> sortValueExtractor(SortType sortType) {
    double multiplier = GeoUtils.convertDistanceToADifferentUnit(1.0, sortType.getUnit());
    return (sortField, value) ->
        CompositeFieldValue.newBuilder()
            .addFieldValue(FieldValue.newBuilder().setDoubleValue(multiplier * (double) value))
            .build();
  }
}<|MERGE_RESOLUTION|>--- conflicted
+++ resolved
@@ -163,8 +163,6 @@
   }
 
   @Override
-<<<<<<< HEAD
-=======
   public Query getGeoPolygonQuery(GeoPolygonQuery geoPolygonQuery) {
     if (!this.isSearchable()) {
       throw new IllegalArgumentException(
@@ -219,7 +217,6 @@
   }
 
   @Override
->>>>>>> 5637580b
   public BiFunction<SortField, Object, CompositeFieldValue> sortValueExtractor(SortType sortType) {
     double multiplier = GeoUtils.convertDistanceToADifferentUnit(1.0, sortType.getUnit());
     return (sortField, value) ->
