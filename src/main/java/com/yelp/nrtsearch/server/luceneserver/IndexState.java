--- conflicted
+++ resolved
@@ -1139,7 +1139,6 @@
             "nrtCachingDirectoryMaxSizeMB", settingsRequest.getNrtCachingDirectoryMaxSizeMB());
     if ((settingsRequest.getConcurrentMergeSchedulerMaxThreadCount() != 0)
         && settingsRequest.getConcurrentMergeSchedulerMaxMergeCount() != 0) {
-<<<<<<< HEAD
       saveState
           .getSettings()
           .addProperty(
@@ -1151,23 +1150,11 @@
               "concurrentMergeSchedulerMaxMergeCount",
               settingsRequest.getConcurrentMergeSchedulerMaxMergeCount());
     }
-    saveState.getSettings().addProperty("indexVerbose", settingsRequest.getIndexVerbose());
     saveState
         .getSettings()
         .addProperty(
             "indexMergeSchedulerAutoThrottle",
             settingsRequest.getIndexMergeSchedulerAutoThrottle());
-=======
-      settingsSaveState.addProperty(
-          "concurrentMergeSchedulerMaxThreadCount",
-          settingsRequest.getConcurrentMergeSchedulerMaxThreadCount());
-      settingsSaveState.addProperty(
-          "concurrentMergeSchedulerMaxMergeCount",
-          settingsRequest.getConcurrentMergeSchedulerMaxMergeCount());
-    }
-    settingsSaveState.addProperty(
-        "indexMergeSchedulerAutoThrottle", settingsRequest.getIndexMergeSchedulerAutoThrottle());
->>>>>>> 8e90fe7b
   }
 
   public synchronized void start(Path dataPath) throws Exception {
