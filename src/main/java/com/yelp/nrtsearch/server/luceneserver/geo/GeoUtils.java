--- conflicted
+++ resolved
@@ -66,8 +66,6 @@
       throw new IllegalArgumentException("Invalid unit " + unit);
     }
   }
-<<<<<<< HEAD
-=======
 
   /**
    * Return the distance (in meters) between 2 lat,lon geo points using the haversine method
@@ -76,5 +74,4 @@
   public static double arcDistance(double lat1, double lon1, double lat2, double lon2) {
     return SloppyMath.haversinMeters(lat1, lon1, lat2, lon2);
   }
->>>>>>> 4db9205a
 }