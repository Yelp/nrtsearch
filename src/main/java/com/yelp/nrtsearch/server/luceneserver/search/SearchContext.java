--- conflicted
+++ resolved
@@ -77,12 +77,9 @@
     this.sharedDocContext = builder.sharedDocContext;
     this.extraContext = builder.extraContext;
     this.queryNestedPath = builder.queryNestedPath;
-<<<<<<< HEAD
     this.knnCollectors = builder.knnCollectors;
     this.vectorScoringMode = builder.vectorScoringMode;
-=======
     this.explain = builder.explain;
->>>>>>> a71635a8
 
     if (validate) {
       validate();
@@ -178,7 +175,6 @@
     return queryNestedPath;
   }
 
-<<<<<<< HEAD
   /** Get collector to perform kNN vector search queries */
   public List<KnnCollector> getKnnCollectors() {
     return knnCollectors;
@@ -187,12 +183,12 @@
   /** Get how vector queries should be used for search */
   public VectorScoringMode getVectorScoringMode() {
     return vectorScoringMode;
-=======
+  }
+
   /** Get the boolean flat whether to return the lucene explain */
   @Override
   public boolean isExplain() {
     return explain;
->>>>>>> a71635a8
   }
 
   /** Get new context builder instance * */
@@ -251,12 +247,9 @@
     private SharedDocContext sharedDocContext;
     private Map<String, Object> extraContext;
     private String queryNestedPath;
-<<<<<<< HEAD
     private List<KnnCollector> knnCollectors;
     private VectorScoringMode vectorScoringMode;
-=======
     private boolean explain;
->>>>>>> a71635a8
 
     private Builder() {}
 
