/*
 * Copyright 2020 Yelp Inc.
 *
 * Licensed under the Apache License, Version 2.0 (the "License");
 * you may not use this file except in compliance with the License.
 * You may obtain a copy of the License at
 *
 *     http://www.apache.org/licenses/LICENSE-2.0
 *
 * Unless required by applicable law or agreed to in writing, software
 * distributed under the License is distributed on an "AS IS" BASIS,
 * WITHOUT WARRANTIES OR CONDITIONS OF ANY KIND, either express or implied.
 * See the License for the specific language governing permissions and
 * limitations under the License.
 */
package com.yelp.nrtsearch.server.luceneserver;

import com.yelp.nrtsearch.server.grpc.FileInfo;
import com.yelp.nrtsearch.server.grpc.RawFileChunk;
import com.yelp.nrtsearch.server.grpc.ReplicationServerClient;
import io.grpc.stub.StreamObserver;
import java.io.IOException;
import java.util.HashSet;
import java.util.Iterator;
import java.util.Locale;
import java.util.Map;
import java.util.Set;
import java.util.concurrent.BlockingQueue;
import java.util.concurrent.LinkedBlockingQueue;
import org.apache.lucene.replicator.nrt.CopyJob;
import org.apache.lucene.replicator.nrt.CopyOneFile;
import org.apache.lucene.replicator.nrt.CopyState;
import org.apache.lucene.replicator.nrt.FileMetaData;
import org.apache.lucene.replicator.nrt.Node;
import org.apache.lucene.replicator.nrt.NodeCommunicationException;
import org.apache.lucene.replicator.nrt.ReplicaNode;
import org.slf4j.Logger;
import org.slf4j.LoggerFactory;

public class SimpleCopyJob extends CopyJob {
  private static final Logger logger = LoggerFactory.getLogger(SimpleCopyJob.class);

  private final CopyState copyState;
  private final ReplicationServerClient primaryAddres;
  private final String indexName;
  private final boolean ackedCopy;
  private Iterator<Map.Entry<String, FileMetaData>> iter;

  public SimpleCopyJob(
      String reason,
      ReplicationServerClient primaryAddress,
      CopyState copyState,
      ReplicaNode dest,
      Map<String, FileMetaData> files,
      boolean highPriority,
      OnceDone onceDone,
      String indexName,
      boolean ackedCopy)
      throws IOException {
    super(reason, files, dest, highPriority, onceDone);
    this.copyState = copyState;
    this.primaryAddres = primaryAddress;
    this.indexName = indexName;
    this.ackedCopy = ackedCopy;
  }

  @Override
  protected CopyOneFile newCopyOneFile(CopyOneFile prev) {
    // no state needs to be changed when transferring to a new job
    return prev;
  }

  @Override
  public void start() throws IOException {
    if (iter == null) {
      iter = toCopy.iterator();
      // This means we resumed an already in-progress copy; we do this one first:
      if (current != null) {
        totBytes += current.metaData.length;
      }
      for (Map.Entry<String, FileMetaData> ent : toCopy) {
        FileMetaData metaData = ent.getValue();
        totBytes += metaData.length;
      }

      // Send all file names / offsets up front to avoid ping-ping latency:
      try {
        dest.message(
            "SimpleCopyJob.init: done start files count="
                + toCopy.size()
                + " totBytes="
                + totBytes);
      } catch (Throwable t) {
        cancel("exc during start", t);
        throw new NodeCommunicationException("exc during start", t);
      }
    } else {
      throw new IllegalStateException("already started");
    }
  }

  @Override
  public void runBlocking() throws Exception {
<<<<<<< HEAD
    while (visit() == false) {}
=======
    while (visit() == false)
      ;
>>>>>>> 4db9205a
    if (getFailed()) {
      throw new RuntimeException("copy failed: " + cancelReason, exc);
    }
  }

  @Override
  public boolean conflicts(CopyJob _other) {
    Set<String> filesToCopy = new HashSet<>();
    for (Map.Entry<String, FileMetaData> ent : toCopy) {
      filesToCopy.add(ent.getKey());
    }

    SimpleCopyJob other = (SimpleCopyJob) _other;
    synchronized (other) {
      for (Map.Entry<String, FileMetaData> ent : other.toCopy) {
        if (filesToCopy.contains(ent.getKey())) {
          return true;
        }
      }
    }

    return false;
  }

  @Override
  public void finish() throws IOException {
    dest.message(
        String.format(
            Locale.ROOT,
            "top: file copy done; took %.1f msec to copy %d bytes (%.2f MB/sec); now rename %d tmp files",
            (System.nanoTime() - startNS) / 1000000.0,
            totBytesCopied,
            (totBytesCopied / 1024. / 1024.) / ((System.nanoTime() - startNS) / 1000000000.0),
            copiedFiles.size()));

    // NOTE: if any of the files we copied overwrote a file in the current commit point, we
    // (ReplicaNode) removed the commit point up
    // front so that the commit is not corrupt.  This way if we hit exc here, or if we crash here,
    // we won't leave a corrupt commit in
    // the index:
    for (Map.Entry<String, String> ent : copiedFiles.entrySet()) {
      String tmpFileName = ent.getValue();
      String fileName = ent.getKey();

      if (Node.VERBOSE_FILES) {
        dest.message("rename file " + tmpFileName + " to " + fileName);
      }

      // NOTE: if this throws exception, then some files have been moved to their true names, and
      // others are leftover .tmp files.  I don't
      // think heroic exception handling is necessary (no harm will come, except some leftover
      // files),  nor warranted here (would make the
      // code more complex, for the exceptional cases when something is wrong w/ your IO system):
      dest.getDirectory().rename(tmpFileName, fileName);
    }

    // nocommit syncMetaData here?
    copiedFiles.clear();
  }

  @Override
  public boolean getFailed() {
    return exc != null;
  }

  @Override
  public Set<String> getFileNamesToCopy() {
    Set<String> fileNames = new HashSet<>();
    for (Map.Entry<String, FileMetaData> ent : toCopy) {
      fileNames.add(ent.getKey());
    }
    return fileNames;
  }

  @Override
  public Set<String> getFileNames() {
    return files.keySet();
  }

  @Override
  public CopyState getCopyState() {
    return copyState;
  }

  @Override
  public long getTotalBytesCopied() {
    return totBytesCopied;
  }

  /** Higher priority and then "first come first serve" order. */
  @Override
  public int compareTo(CopyJob _other) {
    SimpleCopyJob other = (SimpleCopyJob) _other;
    if (highPriority != other.highPriority) {
      return highPriority ? -1 : 1;
    } else if (ord < other.ord) {
      // let earlier merges run to completion first
      return -1;
    } else if (ord > other.ord) {
      // let earlier merges run to completion first
      return 1;
    } else {
      return 0;
    }
  }

  /** Do an iota of work; returns true if all copying is done */
  public synchronized boolean visit() throws IOException {
    if (exc != null) {
      // We were externally cancelled:
      return true;
    }
    if (current == null) {
      if (iter.hasNext() == false) {
        return true;
      }
      Map.Entry<String, FileMetaData> next = iter.next();
      FileMetaData metaData = next.getValue();
      String fileName = next.getKey();
      Iterator<RawFileChunk> rawFileChunkIterator;
      try {
        if (ackedCopy) {
          FileChunkStreamingIterator fcsi = new FileChunkStreamingIterator();
          primaryAddres.recvRawFileV2(fileName, 0, indexName, fcsi);
          rawFileChunkIterator = fcsi;
        } else {
          rawFileChunkIterator = primaryAddres.recvRawFile(fileName, 0, indexName);
        }
      } catch (Throwable t) {
        cancel("exc during start", t);
        throw new NodeCommunicationException("exc during start", t);
      }
      current = new CopyOneFile(rawFileChunkIterator, dest, fileName, metaData);
    }
    if (current.visit()) {
      // This file is done copying
      copiedFiles.put(current.name, current.tmpName);
      totBytesCopied += current.getBytesCopied();
      assert totBytesCopied <= totBytes
          : "totBytesCopied=" + totBytesCopied + " totBytes=" + totBytes;
      current = null;
      return false;
    }
    return false;
  }

  @Override
  public String toString() {
    return "SimpleCopyJob(ord="
        + ord
        + " "
        + reason
        + " highPriority="
        + highPriority
        + " files count="
        + files.size()
        + " bytesCopied="
        + totBytesCopied
        + " (of "
        + totBytes
        + ") filesCopied="
        + copiedFiles.size()
        + ")";
  }

  /** Stream observer that also functions as a file chunk iterator. */
  public static class FileChunkStreamingIterator
      implements StreamObserver<RawFileChunk>, Iterator<RawFileChunk> {
    private static final RawFileChunk TERMINAL_CHUNK = RawFileChunk.newBuilder().build();
    private StreamObserver<FileInfo> observer;
    BlockingQueue<RawFileChunk> pendingChunks = new LinkedBlockingQueue<>();
    RawFileChunk next = null;
    volatile Throwable error = null;
    boolean observerDone = false;

    /**
     * Set the request observer for this streaming copy.
     *
     * @param observer request observer
     */
    public void init(StreamObserver<FileInfo> observer) {
      this.observer = observer;
    }

    @Override
    public void onNext(RawFileChunk value) {
      // buffer all file chunks, this is bounded by the max in flight config value
      pendingChunks.add(value);
    }

    @Override
    public void onError(Throwable t) {
      // set error and add terminal chunk, so hasNext won't block forever
      error = t;
      pendingChunks.add(TERMINAL_CHUNK);
      synchronized (this) {
        if (!observerDone) {
          observerDone = true;
          observer.onError(t);
        }
      }
      logger.error("File streaming onError", t);
    }

    @Override
    public void onCompleted() {
      // add terminal chunk to signal end of file
      pendingChunks.add(TERMINAL_CHUNK);
      synchronized (this) {
        if (!observerDone) {
          observerDone = true;
          observer.onCompleted();
        }
      }
      logger.debug("File streaming onCompleted");
    }

    @Override
    public boolean hasNext() {
      // set next chunk
      if (next == null) {
        try {
          next = pendingChunks.take();
        } catch (InterruptedException e) {
          synchronized (this) {
            if (!observerDone) {
              observerDone = true;
              observer.onError(e);
            }
          }
          throw new RuntimeException(e);
        }
      }
      // handle error
      if (error != null) {
        throw new RuntimeException("Error getting next element", error);
      }
      // see if we are at the end of file
      return next != TERMINAL_CHUNK;
    }

    @Override
    public RawFileChunk next() {
      if (next == null) {
        boolean hasNext = hasNext();
        if (!hasNext) {
          throw new IllegalStateException("Next called on empty iterator");
        }
      }
      // send an ack for this chunk, if requested by the primary
      if (next.getAck()) {
        synchronized (this) {
          if (!observerDone) {
            observer.onNext(FileInfo.newBuilder().setAckSeqNum(next.getSeqNum()).build());
            logger.debug(String.format("File streaming acking seq: %d", next.getSeqNum()));
          }
        }
      }
      RawFileChunk result = next;
      next = null;
      return result;
    }

    @Override
    public void remove() {
      throw new UnsupportedOperationException();
    }
  }
}<|MERGE_RESOLUTION|>--- conflicted
+++ resolved
@@ -101,12 +101,8 @@
 
   @Override
   public void runBlocking() throws Exception {
-<<<<<<< HEAD
-    while (visit() == false) {}
-=======
     while (visit() == false)
       ;
->>>>>>> 4db9205a
     if (getFailed()) {
       throw new RuntimeException("copy failed: " + cancelReason, exc);
     }
