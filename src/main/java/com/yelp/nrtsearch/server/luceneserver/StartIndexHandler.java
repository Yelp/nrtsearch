/*
 * Copyright 2020 Yelp Inc.
 *
 * Licensed under the Apache License, Version 2.0 (the "License");
 * you may not use this file except in compliance with the License.
 * You may obtain a copy of the License at
 *
 *     http://www.apache.org/licenses/LICENSE-2.0
 *
 * Unless required by applicable law or agreed to in writing, software
 * distributed under the License is distributed on an "AS IS" BASIS,
 * WITHOUT WARRANTIES OR CONDITIONS OF ANY KIND, either express or implied.
 * See the License for the specific language governing permissions and
 * limitations under the License.
 */
package com.yelp.nrtsearch.server.luceneserver;

import com.yelp.nrtsearch.server.backup.Archiver;
import com.yelp.nrtsearch.server.grpc.Mode;
import com.yelp.nrtsearch.server.grpc.ReplicationServerClient;
import com.yelp.nrtsearch.server.grpc.ReplicationServerClient.DiscoveryFileAndPort;
import com.yelp.nrtsearch.server.grpc.RestoreIndex;
import com.yelp.nrtsearch.server.grpc.StartIndexRequest;
import com.yelp.nrtsearch.server.grpc.StartIndexResponse;
import com.yelp.nrtsearch.server.luceneserver.index.IndexStateManager;
import com.yelp.nrtsearch.server.utils.FileUtil;
import java.io.IOException;
import java.nio.file.Files;
import java.nio.file.Path;
import java.nio.file.Paths;
import org.apache.lucene.facet.taxonomy.SearcherTaxonomyManager;
import org.apache.lucene.index.IndexReader;
import org.slf4j.Logger;
import org.slf4j.LoggerFactory;

public class StartIndexHandler implements Handler<StartIndexRequest, StartIndexResponse> {
  public enum INDEXED_DATA_TYPE {
    DATA,
    STATE
  }

  private final Archiver archiver;
  private final Archiver incArchiver;
  private final String archiveDirectory;
  private final IndexStateManager indexStateManager;
  private final boolean backupFromIncArchiver;
  private final boolean restoreFromIncArchiver;
<<<<<<< HEAD
=======
  private final boolean useLegacyStateManagement;
  private final int discoveryFileUpdateIntervalMs;
>>>>>>> 7b4949a1
  private static final Logger logger = LoggerFactory.getLogger(StartIndexHandler.class);

  public StartIndexHandler(
      Archiver archiver,
      Archiver incArchiver,
      String archiveDirectory,
      boolean backupFromIncArchiver,
      boolean restoreFromIncArchiver,
<<<<<<< HEAD
      IndexStateManager indexStateManager) {
=======
      boolean useLegacyStateManagement,
      IndexStateManager indexStateManager,
      int discoveryFileUpdateIntervalMs) {
>>>>>>> 7b4949a1
    this.archiver = archiver;
    this.incArchiver = incArchiver;
    this.archiveDirectory = archiveDirectory;
    this.backupFromIncArchiver = backupFromIncArchiver;
    this.restoreFromIncArchiver = restoreFromIncArchiver;
    this.indexStateManager = indexStateManager;
    this.discoveryFileUpdateIntervalMs = discoveryFileUpdateIntervalMs;
  }

  @Override
  public StartIndexResponse handle(IndexState indexState, StartIndexRequest startIndexRequest)
      throws StartIndexHandlerException {
    if (indexState.isStarted()) {
      throw new IllegalArgumentException(
          String.format("Index %s is already started", indexState.getName()));
    }

    final ShardState shardState = indexState.getShard(0);
    final Mode mode = startIndexRequest.getMode();
    final long primaryGen;
    final ReplicationServerClient primaryClient;
    Path dataPath = null;

    try {
      if (startIndexRequest.hasRestore() && !shardState.isStarted()) {
        synchronized (shardState) {
          try {
            if (!shardState.isRestored()) {
              RestoreIndex restoreIndex = startIndexRequest.getRestore();
              if (restoreIndex.getDeleteExistingData()) {
                indexState.deleteIndexRootDir();
                Files.createDirectories(indexState.getRootDir());
                deleteDownloadedBackupDirectories(restoreIndex.getResourceName());
              }

              dataPath =
                  downloadArtifact(
                      restoreIndex.getServiceName(),
                      restoreIndex.getResourceName(),
                      INDEXED_DATA_TYPE.DATA,
                      restoreFromIncArchiver);
            } else {
              throw new IllegalStateException(
                  "Index " + indexState.getName() + " already restored");
            }
          } catch (IOException e) {
            logger.info("Unable to delete existing index data", e);
            throw new StartIndexHandlerException(e);
          }
        }
      }
      if (mode.equals(Mode.PRIMARY)) {
        primaryGen = startIndexRequest.getPrimaryGen();
        primaryClient = null;
      } else if (mode.equals(Mode.REPLICA)) {
        primaryGen = startIndexRequest.getPrimaryGen();
        primaryClient = getPrimaryClientForRequest(startIndexRequest);
      } else {
        primaryGen = -1;
        primaryClient = null;
      }

      long t0 = System.nanoTime();
      try {
        if (mode.equals(Mode.REPLICA)) {
          indexState.initWarmer(archiver);
        }

        indexStateManager.start(mode, dataPath, primaryGen, primaryClient);

        if (mode.equals(Mode.PRIMARY)) {
          BackupIndexRequestHandler backupIndexRequestHandler =
              new BackupIndexRequestHandler(
                  archiver, incArchiver, archiveDirectory, backupFromIncArchiver);
          if (backupIndexRequestHandler.wasBackupPotentiallyInterrupted()) {
            if (backupIndexRequestHandler
                .getIndexNameOfInterruptedBackup()
                .equals(indexState.getName())) {
              backupIndexRequestHandler.interruptedBackupCleanup(
                  indexState, shardState.snapshotGenToVersion.keySet());
            }
          }
        }
      } catch (Exception e) {
        logger.error("Cannot start IndexState/ShardState", e);
        throw new StartIndexHandlerException(e);
      }

      StartIndexResponse.Builder startIndexResponseBuilder = StartIndexResponse.newBuilder();
      SearcherTaxonomyManager.SearcherAndTaxonomy s;
      try {
        s = shardState.acquire();
      } catch (IOException e) {
        logger.error("Acquire shard state failed", e);
        throw new StartIndexHandlerException(e);
      }
      try {
        IndexReader r = s.searcher.getIndexReader();
        startIndexResponseBuilder.setMaxDoc(r.maxDoc());
        startIndexResponseBuilder.setNumDocs(r.numDocs());
        startIndexResponseBuilder.setSegments(r.toString());
      } finally {
        try {
          shardState.release(s);
        } catch (IOException e) {
          logger.error("Release shard state failed", e);
          throw new StartIndexHandlerException(e);
        }
      }
      long t1 = System.nanoTime();
      startIndexResponseBuilder.setStartTimeMS(((t1 - t0) / 1000000.0));
      return startIndexResponseBuilder.build();
    } finally {
      if (startIndexRequest.hasRestore()) {
        cleanupDownloadedArtifacts(
            startIndexRequest.getRestore().getResourceName(),
            INDEXED_DATA_TYPE.DATA,
            restoreFromIncArchiver);
      }
    }
  }

  private ReplicationServerClient getPrimaryClientForRequest(StartIndexRequest request) {
    if (!request.getPrimaryAddress().isEmpty()) {
      return new ReplicationServerClient(request.getPrimaryAddress(), request.getPort());
    } else if (!request.getPrimaryDiscoveryFile().isEmpty()) {
      return new ReplicationServerClient(
          new DiscoveryFileAndPort(request.getPrimaryDiscoveryFile(), request.getPort()),
          discoveryFileUpdateIntervalMs);
    } else {
      throw new IllegalArgumentException(
          "Unable to initialize primary replication client for start request: " + request);
    }
  }

  private void deleteDownloadedBackupDirectories(String resourceName) throws IOException {
    String resourceDataDirectory = IndexBackupUtils.getResourceData(resourceName);
    FileUtil.deleteAllFiles(Paths.get(archiveDirectory, resourceDataDirectory));
  }

  /**
   * Returns: path to "current" dir containing symlink to point to versionHash dirName that contains
   * index data
   */
  public Path downloadArtifact(
      String serviceName,
      String resourceName,
      INDEXED_DATA_TYPE indexDataType,
      boolean disableLegacyArchiver) {
    String resource;
    if (indexDataType.equals(INDEXED_DATA_TYPE.DATA)) {
      resource = IndexBackupUtils.getResourceData(resourceName);
    } else if (indexDataType.equals(INDEXED_DATA_TYPE.STATE)) {
      resource = IndexBackupUtils.getResourceMetadata(resourceName);
    } else {
      throw new RuntimeException("Invalid INDEXED_DATA_TYPE " + indexDataType);
    }
    try {
      if (!disableLegacyArchiver) {
        return archiver.download(serviceName, resource);
      } else {
        return incArchiver.download(serviceName, resource);
      }
    } catch (IOException e) {
      throw new RuntimeException(e);
    }
  }

  void cleanupDownloadedArtifacts(
      String resourceName, INDEXED_DATA_TYPE indexDataType, boolean disableLegacyArchiver) {
    String resource;
    if (indexDataType.equals(INDEXED_DATA_TYPE.DATA)) {
      resource = IndexBackupUtils.getResourceData(resourceName);
    } else if (indexDataType.equals(INDEXED_DATA_TYPE.STATE)) {
      resource = IndexBackupUtils.getResourceMetadata(resourceName);
    } else {
      throw new RuntimeException("Invalid INDEXED_DATA_TYPE " + indexDataType);
    }
    logger.info("Cleaning up local index resource: " + resource);
    if (!disableLegacyArchiver) {
      archiver.deleteLocalFiles(resource);
    } else {
      incArchiver.deleteLocalFiles(resource);
    }
  }

  public static class StartIndexHandlerException extends HandlerException {

    public StartIndexHandlerException(Exception e) {
      super(e);
    }
  }
}<|MERGE_RESOLUTION|>--- conflicted
+++ resolved
@@ -45,11 +45,7 @@
   private final IndexStateManager indexStateManager;
   private final boolean backupFromIncArchiver;
   private final boolean restoreFromIncArchiver;
-<<<<<<< HEAD
-=======
-  private final boolean useLegacyStateManagement;
   private final int discoveryFileUpdateIntervalMs;
->>>>>>> 7b4949a1
   private static final Logger logger = LoggerFactory.getLogger(StartIndexHandler.class);
 
   public StartIndexHandler(
@@ -58,13 +54,8 @@
       String archiveDirectory,
       boolean backupFromIncArchiver,
       boolean restoreFromIncArchiver,
-<<<<<<< HEAD
-      IndexStateManager indexStateManager) {
-=======
-      boolean useLegacyStateManagement,
       IndexStateManager indexStateManager,
       int discoveryFileUpdateIntervalMs) {
->>>>>>> 7b4949a1
     this.archiver = archiver;
     this.incArchiver = incArchiver;
     this.archiveDirectory = archiveDirectory;
