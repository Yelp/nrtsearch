--- conflicted
+++ resolved
@@ -15,7 +15,6 @@
  */
 package com.yelp.nrtsearch.server.luceneserver;
 
-import com.yelp.nrtsearch.server.grpc.Facet;
 import com.yelp.nrtsearch.server.grpc.FacetResult;
 import com.yelp.nrtsearch.server.grpc.SearchRequest;
 import com.yelp.nrtsearch.server.grpc.SearchResponse;
@@ -83,93 +82,6 @@
     SearchContext searchContext;
     try {
       s = getSearcherAndTaxonomy(searchRequest, shardState, diagnostics, threadPoolExecutor);
-<<<<<<< HEAD
-=======
-      // nocommit can we ... not do this?  it's awkward that
-      // we have to ... but, the 2-pass (query time
-      // join/grouping) is slower for MTQs if we don't
-      // ... and the whole out-of-order collector or not
-      // ...
-
-      q = s.searcher.rewrite(q);
-      logger.debug(String.format("after rewrite, query: %s", q.toString()));
-      diagnostics.setRewrittenQuery(q.toString());
-
-      // nocommit add test with drill down on OR of fields:
-
-      // TODO: re-enable this?  else we never get
-      // in-order collectors
-      // Weight w = s.createNormalizedWeight(q2);
-
-      DrillDownQuery ddq = addDrillDowns(timestampSec, indexState, searchRequest, q);
-
-      diagnostics.setDrillDownQuery(ddq.toString());
-
-      Collector collector;
-      // FIXME? not sure if these two groupCollectors are correct?
-      FirstPassGroupingCollector groupCollector = null;
-      AllGroupsCollector allGroupsCollector = null;
-
-      FieldDef groupField = null;
-      Sort groupSort = null;
-      Sort sort;
-      QuerySortField sortRequest;
-      List<String> sortFieldNames;
-      if (!searchRequest.getQuerySort().getFields().getSortedFieldsList().isEmpty()) {
-        sortRequest = searchRequest.getQuerySort();
-        sortFieldNames = new ArrayList<String>();
-        sort =
-            parseSort(
-                timestampSec,
-                indexState,
-                searchRequest.getQuerySort().getFields().getSortedFieldsList(),
-                sortFieldNames,
-                queryFields);
-      } else {
-        sortRequest = null;
-        sort = null;
-        sortFieldNames = null;
-      }
-
-      int topHits = searchRequest.getTopHits();
-      int hitsToCollect = getNumHitsToCollect(topHits, searchRequest);
-      int totalHitsThreshold = TOTAL_HITS_THRESHOLD;
-      if (searchRequest.getTotalHitsThreshold() != 0) {
-        totalHitsThreshold = searchRequest.getTotalHitsThreshold();
-      }
-
-      CollectorManager<? extends Collector, ? extends TopDocs> collectorManager = null;
-
-      // TODO: support "grouping" and "useBlockJoinCollector"
-      if (sort == null) {
-        // TODO: support "searchAfter" when supplied by user
-        FieldDoc searchAfter = null;
-        collector = TopScoreDocCollector.create(hitsToCollect, searchAfter, totalHitsThreshold);
-        collectorManager =
-            TopScoreDocCollector.createSharedManager(
-                hitsToCollect, searchAfter, totalHitsThreshold);
-      } else if (q instanceof MatchAllDocsQuery) {
-        collector = new LargeNumHitsTopDocsCollector(hitsToCollect);
-        collectorManager =
-            LargeNumHitsTopDocsCollectorManagerCreator.createSharedManager(hitsToCollect);
-      } else {
-
-        // If any of the sort fields require score, than
-        // ask for FieldDoc.score in the returned hits:
-        for (SortField sortField : sort.getSort()) {
-          forceDocScores |= sortField.needsScores();
-        }
-
-        // Sort by fields:
-        // TODO: support "searchAfter" when supplied by user
-        FieldDoc searchAfter;
-        searchAfter = null;
-        collector = TopFieldCollector.create(sort, hitsToCollect, searchAfter, totalHitsThreshold);
-        collectorManager =
-            TopFieldCollector.createSharedManager(
-                sort, hitsToCollect, searchAfter, totalHitsThreshold);
-      }
->>>>>>> 750f62d1
 
       searchContext =
           SearchRequestProcessor.buildContextForRequest(
@@ -199,19 +111,15 @@
                 grpcFacetResults,
                 threadPoolExecutor);
         DrillSideways.ConcurrentDrillSidewaysResult<? extends TopDocs>
-<<<<<<< HEAD
             concurrentDrillSidewaysResult =
                 drillS.search(ddq, searchContext.getCollector().getManager());
         hits = concurrentDrillSidewaysResult.collectorResult;
         searchContext.getResponseBuilder().addAllFacetResult(grpcFacetResults);
-=======
-            concurrentDrillSidewaysResult = drillS.search(ddq, collectorManager);
-        topDocs = concurrentDrillSidewaysResult.collectorResult;
-        searchResponse.addAllFacetResult(grpcFacetResults);
-        searchResponse.addAllFacetResult(
-            FacetTopDocs.facetTopDocsSample(
-                topDocs, searchRequest.getFacetsList(), indexState, s.searcher));
->>>>>>> 750f62d1
+        searchContext
+            .getResponseBuilder()
+            .addAllFacetResult(
+                FacetTopDocs.facetTopDocsSample(
+                    hits, searchRequest.getFacetsList(), indexState, s.searcher));
       } else {
         try {
           hits =
@@ -225,47 +133,9 @@
 
       diagnostics.setFirstPassSearchTimeMs(((System.nanoTime() - searchStartTime) / 1000000.0));
 
-<<<<<<< HEAD
-=======
-      int startHit = searchRequest.getStartHit();
-
-      // TODO: support "grouping" and "useBlockJoinCollector" (we need a new collector for grouping
-      // and blockJoin)
-      // else do this...
-      {
-        groups = null;
-        joinGroups = null;
-        hits = topDocs;
-
-        // TopDocs may have more hits than needed, if they are being used for a
-        // sampler facet
-        int retrieveHits = Math.min(topHits, hits.scoreDocs.length);
-        if (startHit != 0 || retrieveHits != hits.scoreDocs.length) {
-          // Slice:
-          int count = Math.max(0, retrieveHits - startHit);
-          ScoreDoc[] newScoreDocs = new ScoreDoc[count];
-          if (count > 0) {
-            System.arraycopy(hits.scoreDocs, startHit, newScoreDocs, 0, count);
-          }
-          hits = new TopDocs(hits.totalHits, newScoreDocs);
-        }
-      }
-
-      int[] highlightDocIDs = null;
-      // TODO: if "groupField!=null" collect group counts as well
-      {
-        highlightDocIDs = new int[hits.scoreDocs.length];
-        for (int i = 0; i < hits.scoreDocs.length; i++) {
-          highlightDocIDs[i] = hits.scoreDocs[i].doc;
-        }
-      }
-
-      Map<String, Object[]> highlights = null;
-
->>>>>>> 750f62d1
       long t0 = System.nanoTime();
 
-      hits = getHitsFromOffset(hits, searchContext.getStartHit());
+      hits = getHitsFromOffset(hits, searchContext.getStartHit(), searchContext.getTopHits());
 
       // create Hit.Builder for each hit, and populate with lucene doc id and ranking info
       setResponseHits(searchContext, hits);
@@ -331,18 +201,21 @@
   }
 
   /**
-   * Given all the top documents and a starting offset, produce a slice of the documents starting
-   * from that offset.
+   * Given all the top documents, produce a slice of the documents starting from a start offset and
+   * going up to the query needed maximum hits. There may be more top docs than the topHits limit,
+   * if top docs sampling facets are used.
    *
    * @param hits all hits
    * @param startHit offset into top docs
+   * @param topHits maximum number of hits needed for search response
    * @return slice of hits starting at given offset, or empty slice if there are less than startHit
    *     docs
    */
-  private static TopDocs getHitsFromOffset(TopDocs hits, int startHit) {
-    if (startHit != 0) {
+  private static TopDocs getHitsFromOffset(TopDocs hits, int startHit, int topHits) {
+    int retrieveHits = Math.min(topHits, hits.scoreDocs.length);
+    if (startHit != 0 || retrieveHits != hits.scoreDocs.length) {
       // Slice:
-      int count = Math.max(0, hits.scoreDocs.length - startHit);
+      int count = Math.max(0, retrieveHits - startHit);
       ScoreDoc[] newScoreDocs = new ScoreDoc[count];
       if (count > 0) {
         System.arraycopy(hits.scoreDocs, startHit, newScoreDocs, 0, count);
@@ -700,63 +573,6 @@
     return fieldValueMap;
   }
 
-<<<<<<< HEAD
-=======
-  private Map<String, CompositeFieldValue> getSortedFieldsForHit(
-      ScoreDoc hit, Sort sort, List<String> sortFieldNames) {
-    var sortedFields = new HashMap<String, CompositeFieldValue>();
-    if (hit instanceof FieldDoc) {
-      FieldDoc fd = (FieldDoc) hit;
-      if (fd.fields != null) {
-        SortField[] sortFields = sort.getSort();
-
-        for (int i = 0; i < sortFields.length; i++) {
-          // We must use a separate list because an expr's
-          // SortField doesn't know the virtual field name
-          // (it returns the expression string from
-          // .getField):
-          String fieldName = sortFieldNames.get(i);
-          String value;
-
-          if (fd.fields[i] instanceof BytesRef) {
-            value = ((BytesRef) fd.fields[i]).utf8ToString();
-          } else {
-            // FIXME: not sure this is serializable to string?
-            value = fd.fields[i].toString();
-          }
-          var compositeFieldValue =
-              CompositeFieldValue.newBuilder()
-                  .addFieldValue(FieldValue.newBuilder().setTextValue(value))
-                  .build();
-          sortedFields.put(fieldName, compositeFieldValue);
-        }
-      }
-    }
-
-    return sortedFields;
-  }
-
-  /**
-   * Get the maximum number of hits that should be collected during ranking. This value will at
-   * least be as large as the query specified top hits, and may be larger if doing a facet sample
-   * aggregation requiring a greater number of top docs.
-   *
-   * @param topHits maximum hits needed in query response
-   * @param request search request
-   * @return total top docs needed for query response and sample facets
-   */
-  private int getNumHitsToCollect(int topHits, SearchRequest request) {
-    int collectHits = topHits;
-    for (Facet facet : request.getFacetsList()) {
-      int facetSample = facet.getSampleTopDocs();
-      if (facetSample > 0 && facetSample > collectHits) {
-        collectHits = facetSample;
-      }
-    }
-    return collectHits;
-  }
-
->>>>>>> 750f62d1
   private static FieldValue convertType(FieldDef fd, Object o) {
     var fieldValue = FieldValue.newBuilder();
     if (fd instanceof BooleanFieldDef) {
