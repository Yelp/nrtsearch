--- conflicted
+++ resolved
@@ -235,7 +235,6 @@
                     s.searcher,
                     diagnostics));
       } else {
-<<<<<<< HEAD
         try {
           searcherResult =
               s.searcher.search(finalQuery, searchContext.getCollector().getWrappedManager());
@@ -248,13 +247,6 @@
         }
       }
       TopDocs hits = searcherResult.getTopDocs();
-=======
-        searcherResult =
-            s.searcher.search(
-                searchContext.getQuery(), searchContext.getCollector().getWrappedManager());
-        hits = searcherResult.getTopDocs();
-      }
->>>>>>> 5637580b
 
       // add results from any extra collectors
       searchContext
@@ -464,11 +456,7 @@
               searchContext
                   .getSearcherAndTaxonomy()
                   .searcher
-<<<<<<< HEAD
                   .explain(explainQuery, hitResponse.getLuceneDocId())
-=======
-                  .explain(searchContext.getQuery(), hitResponse.getLuceneDocId())
->>>>>>> 5637580b
                   .toString());
         }
         searchContext.getFetchTasks().processHit(searchContext, leaf, hitResponse);
@@ -1011,11 +999,7 @@
               context
                   .getSearcherAndTaxonomy()
                   .searcher
-<<<<<<< HEAD
                   .explain(resolvedExplainQuery, hit.getLuceneDocId())
-=======
-                  .explain(context.getSearchContext().getQuery(), hit.getLuceneDocId())
->>>>>>> 5637580b
                   .toString());
         }
         context.getFetchTasks().processHit(context.getSearchContext(), sliceSegment, hit);
