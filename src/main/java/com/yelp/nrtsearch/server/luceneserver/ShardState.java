/*
 * Copyright 2020 Yelp Inc.
 *
 * Licensed under the Apache License, Version 2.0 (the "License");
 * you may not use this file except in compliance with the License.
 * You may obtain a copy of the License at
 *
 *     http://www.apache.org/licenses/LICENSE-2.0
 *
 * Unless required by applicable law or agreed to in writing, software
 * distributed under the License is distributed on an "AS IS" BASIS,
 * WITHOUT WARRANTIES OR CONDITIONS OF ANY KIND, either express or implied.
 * See the License for the specific language governing permissions and
 * limitations under the License.
 */
package com.yelp.nrtsearch.server.luceneserver;

import com.yelp.nrtsearch.server.grpc.IndexLiveSettings;
import com.yelp.nrtsearch.server.grpc.ReplicationServerClient;
import com.yelp.nrtsearch.server.luceneserver.SearchHandler.SearchHandlerException;
import com.yelp.nrtsearch.server.luceneserver.field.FieldDef;
import com.yelp.nrtsearch.server.luceneserver.field.IndexableFieldDef.FacetValueType;
<<<<<<< HEAD
import com.yelp.nrtsearch.server.luceneserver.field.properties.GlobalOrdinalable;
=======
import com.yelp.nrtsearch.server.luceneserver.index.IndexStateManager;
>>>>>>> 668cceb0
import com.yelp.nrtsearch.server.luceneserver.warming.WarmerConfig;
import com.yelp.nrtsearch.server.monitoring.IndexMetrics;
import com.yelp.nrtsearch.server.utils.FileUtil;
import com.yelp.nrtsearch.server.utils.HostPort;
import io.grpc.StatusRuntimeException;
import java.io.Closeable;
import java.io.IOException;
import java.io.OutputStream;
import java.io.PrintStream;
import java.nio.file.Path;
import java.util.ArrayList;
import java.util.HashMap;
import java.util.HashSet;
import java.util.List;
import java.util.Map;
import java.util.Set;
import java.util.concurrent.ConcurrentHashMap;
import java.util.concurrent.CountDownLatch;
import java.util.concurrent.ThreadPoolExecutor;
import java.util.concurrent.TimeUnit;
import org.apache.lucene.facet.FacetsConfig;
import org.apache.lucene.facet.sortedset.DefaultSortedSetDocValuesReaderState;
import org.apache.lucene.facet.sortedset.SortedSetDocValuesReaderState;
import org.apache.lucene.facet.taxonomy.CachedOrdinalsReader;
import org.apache.lucene.facet.taxonomy.DocValuesOrdinalsReader;
import org.apache.lucene.facet.taxonomy.OrdinalsReader;
import org.apache.lucene.facet.taxonomy.SearcherTaxonomyManager;
import org.apache.lucene.facet.taxonomy.directory.DirectoryTaxonomyWriter;
import org.apache.lucene.index.DirectoryReader;
import org.apache.lucene.index.DocValues;
import org.apache.lucene.index.IndexCommit;
import org.apache.lucene.index.IndexFileNames;
import org.apache.lucene.index.IndexReader;
import org.apache.lucene.index.IndexWriter;
import org.apache.lucene.index.IndexWriterConfig;
import org.apache.lucene.index.KeepOnlyLastCommitDeletionPolicy;
import org.apache.lucene.index.LiveIndexWriterConfig;
import org.apache.lucene.index.MergePolicy;
import org.apache.lucene.index.NoMergePolicy;
import org.apache.lucene.index.PersistentSnapshotDeletionPolicy;
import org.apache.lucene.index.SegmentInfos;
import org.apache.lucene.index.SortedSetDocValues;
import org.apache.lucene.search.ControlledRealTimeReopenThread;
import org.apache.lucene.search.IndexSearcher;
import org.apache.lucene.search.ReferenceManager;
import org.apache.lucene.search.SearcherFactory;
import org.apache.lucene.search.SearcherLifetimeManager;
import org.apache.lucene.store.Directory;
import org.apache.lucene.store.MMapDirectory;
import org.apache.lucene.store.NRTCachingDirectory;
import org.apache.lucene.util.IOUtils;
import org.slf4j.Logger;
import org.slf4j.LoggerFactory;

public class ShardState implements Closeable {
  private static final Logger logger = LoggerFactory.getLogger(ShardState.class);
  private static final long INITIAL_SYNC_PRIMARY_WAIT_MS = 30000;
  private static final long INITIAL_SYNC_MAX_TIME_MS = 600000; // 10m
  public static final int REPLICA_ID = 0;
  public static final String INDEX_DATA_DIR_NAME = "index";
  final ThreadPoolExecutor searchExecutor;

  /** {@link IndexStateManager} for the index this shard belongs to */
  private final IndexStateManager indexStateManager;

  /** Where Lucene's index is written */
  private final Path rootDir;

  /** Which shard we are in this index */
  private final int shardOrd;

  /** Base directory */
  public Directory origIndexDir;

  /** Possibly NRTCachingDir wrap of origIndexDir */
  public Directory indexDir;

  /** Taxonomy directory */
  private Directory taxoDir;

  /** Only non-null for "ordinary" (not replicated) index */
  public IndexWriter writer;

  /** Only non-null if we are primary NRT replication index */
  // nocommit make private again, add methods to do stuff to it:
  public NRTPrimaryNode nrtPrimaryNode;

  /** Only non-null if we are replica NRT replication index */
  // nocommit make private again, add methods to do stuff to it:
  public NRTReplicaNode nrtReplicaNode;

  /** Taxonomy writer */
  public DirectoryTaxonomyWriter taxoWriter;

  /**
   * Internal IndexWriter used by DirectoryTaxonomyWriter; we pull this out so we can
   * .deleteUnusedFiles after a snapshot is removed.
   */
  public IndexWriter taxoInternalWriter;

  /** Maps snapshot gen -&gt; version. */
  public final Map<Long, Long> snapshotGenToVersion = new ConcurrentHashMap<>();

  /**
   * Holds cached ordinals; doesn't use any RAM unless it's actually used when a caller sets
   * useOrdsCache=true.
   */
  private final Map<String, OrdinalsReader> ordsCache = new HashMap<>();

  /**
   * Enables lookup of previously used searchers, so follow-on actions (next page, drill
   * down/sideways/up, etc.) use the same searcher as the original search, as long as that searcher
   * hasn't expired.
   */
  public volatile SearcherLifetimeManager slm = new SearcherLifetimeManager();

  /** Indexes changes, and provides the live searcher, possibly searching a specific generation. */
  private SearcherTaxonomyManager manager;

  private ReferenceManager<IndexSearcher> searcherManager;

  /** Thread to periodically reopen the index. */
  private ControlledRealTimeReopenThread<SearcherTaxonomyManager.SearcherAndTaxonomy> reopenThread;

  /** Used with NRT replication */
  private ControlledRealTimeReopenThread<IndexSearcher> reopenThreadPrimary;

  /** Periodically wakes up and prunes old searchers from slm. */
  private SearcherPruningThread searcherPruningThread;

  /** Holds the persistent snapshots */
  public PersistentSnapshotDeletionPolicy snapshots;

  /** Holds the persistent taxonomy snapshots */
  public PersistentSnapshotDeletionPolicy taxoSnapshots;

  private boolean doCreate;

  public final Map<IndexReader.CacheKey, Map<String, SortedSetDocValuesReaderState>> ssdvStates =
      new HashMap<>();
  private final Object ordinalBuilderLock = new Object();

  private final String name;
  private KeepAlive keepAlive;
  // is this shard restored
  private boolean restored;
  private volatile boolean started = false;

  public static String getShardDirectoryName(int shardOrd) {
    return "shard" + shardOrd;
  }

  /**
   * Notify the shard that the index live settings have been updated and provide the update {@link
   * IndexLiveSettings} message.
   *
   * @param updateMessage updated settings message
   */
  public void updatedLiveSettings(IndexLiveSettings updateMessage) {
    if (isStarted()) {
      if (updateMessage.hasMaxRefreshSec() || updateMessage.hasMinRefreshSec()) {
        logger.info("Restarting reopen thread");
        restartReopenThread();
      }
      IndexState currentState = indexStateManager.getCurrent();
      if (updateMessage.hasIndexRamBufferSizeMB()) {
        if (writer != null) {
          logger.info("Setting ram buffer size");
          writer.getConfig().setRAMBufferSizeMB(currentState.getIndexRamBufferSizeMB());
        }
      }
    }
  }

  /** Restarts the reopen thread (called when the live settings have changed). */
  public void restartReopenThread() {
    IndexState indexState = indexStateManager.getCurrent();
    if (reopenThread != null) {
      reopenThread.close();
    }
    if (reopenThreadPrimary != null) {
      reopenThreadPrimary.close();
    }
    // nocommit sync
    if (nrtPrimaryNode != null) {
      assert manager == null;
      assert searcherManager != null;
      assert nrtReplicaNode == null;
      // nocommit how to get taxonomy back?
      reopenThreadPrimary =
          new ControlledRealTimeReopenThread<>(
              writer,
              searcherManager,
              indexState.getMaxRefreshSec(),
              indexState.getMinRefreshSec());
      reopenThreadPrimary.setName("LuceneNRTPrimaryReopen-" + name);
      reopenThreadPrimary.start();
    } else if (manager != null) {
      if (reopenThread != null) {
        reopenThread.close();
      }
      reopenThread =
          new ControlledRealTimeReopenThread<>(
              writer, manager, indexState.getMaxRefreshSec(), indexState.getMinRefreshSec());
      reopenThread.setName("LuceneNRTReopen-" + name);
      reopenThread.start();
    }
  }

  /** True if this index is started. */
  public boolean isStarted() {
    if (started) {
      return isReplica() || (writer != null && writer.isOpen());
    }
    return false;
  }

  public boolean isRestored() {
    return restored;
  }

  public void setRestored(boolean restored) {
    this.restored = restored;
  }

  public String getState() {
    // TODO FIX ME: should it be read-only, etc?
    return isStarted() ? "started" : "not started";
  }

  /** Delete this shard. */
  public void deleteShard() throws IOException {
    if (rootDir != null) {
      FileUtil.deleteAllFiles(rootDir);
    }
  }

  public boolean isPrimary() {
    return nrtPrimaryNode != null;
  }

  public boolean isReplica() {
    return nrtReplicaNode != null;
  }

  public void waitForGeneration(long gen) throws InterruptedException {
    if (nrtPrimaryNode != null) {
      reopenThreadPrimary.waitForGeneration(gen);
    } else {
      reopenThread.waitForGeneration(gen);
    }
  }

  /**
   * Constructor.
   *
   * @param indexStateManager state manager for index
   * @param indexName index name
   * @param rootDir this index data root directory
   * @param searchExecutor search thread pool
   * @param shardOrd shard number
   * @param doCreate if index should be created when started
   */
  public ShardState(
      IndexStateManager indexStateManager,
      String indexName,
      Path rootDir,
      ThreadPoolExecutor searchExecutor,
      int shardOrd,
      boolean doCreate) {
    this.indexStateManager = indexStateManager;
    this.shardOrd = shardOrd;
    if (rootDir == null) {
      this.rootDir = null;
    } else {
      this.rootDir = rootDir.resolve(getShardDirectoryName(shardOrd));
    }
    this.name = indexName + ":" + shardOrd;
    this.doCreate = doCreate;
    this.searchExecutor = searchExecutor;
  }

  @Override
  public synchronized void close() throws IOException {
    logger.info(String.format("ShardState.close name= %s", name));

    if (writer != null && writer.isOpen()) {
      commit();
    }

    started = false;
    List<Closeable> closeables = new ArrayList<>();
    // nocommit catch exc & rollback:
    if (nrtPrimaryNode != null) {
      closeables.add(reopenThreadPrimary);
      closeables.add(searcherManager);
      // this closes writer:
      closeables.add(nrtPrimaryNode);
      closeables.add(searcherPruningThread);
      closeables.add(slm);
      closeables.add(indexDir);
      closeables.add(taxoDir);
      nrtPrimaryNode = null;
      writer = null;
    } else if (nrtReplicaNode != null) {
      closeables.add(keepAlive);
      closeables.add(reopenThreadPrimary);
      closeables.add(searcherManager);
      closeables.add(nrtReplicaNode);
      closeables.add(searcherPruningThread);
      closeables.add(slm);
      closeables.add(indexDir);
      closeables.add(taxoDir);
      nrtReplicaNode = null;
    } else if (writer != null) {
      closeables.add(reopenThread);
      closeables.add(manager);
      closeables.add(searcherPruningThread);
      closeables.add(slm);
      closeables.add(writer);
      closeables.add(taxoWriter);
      closeables.add(indexDir);
      closeables.add(taxoDir);
      writer = null;
    }
    slm = new SearcherLifetimeManager();

    IOUtils.close(closeables);
  }

  /** Set if the index should be created on next start. */
  public void setDoCreate(boolean doCreate) {
    this.doCreate = doCreate;
  }

  /** Commit all state. */
  public synchronized long commit() throws IOException {

    long gen;

    // nocommit this does nothing on replica?  make a failing test!
    if (writer != null) {
      // nocommit: two phase commit?
      if (taxoWriter != null) {
        taxoWriter.commit();
      }
      gen = writer.commit();
    } else {
      gen = -1;
    }

    return gen;
  }

  public SearcherTaxonomyManager.SearcherAndTaxonomy acquire() throws IOException {
    if (nrtPrimaryNode != null) {
      return new SearcherTaxonomyManager.SearcherAndTaxonomy(
          nrtPrimaryNode.getSearcherManager().acquire(), null);
    } else if (nrtReplicaNode != null) {
      return new SearcherTaxonomyManager.SearcherAndTaxonomy(
          nrtReplicaNode.getSearcherManager().acquire(), null);
    } else {
      return manager.acquire();
    }
  }

  public void release(SearcherTaxonomyManager.SearcherAndTaxonomy s) throws IOException {
    if (nrtPrimaryNode != null) {
      nrtPrimaryNode.getSearcherManager().release(s.searcher);
    } else if (nrtReplicaNode != null) {
      nrtReplicaNode.getSearcherManager().release(s.searcher);
    } else {
      manager.release(s);
    }
  }

  /** Prunes stale searchers. */
  private class SearcherPruningThread extends Thread implements Closeable {
    private final CountDownLatch shutdownNow;
    private volatile boolean done = false;

    /** Sole constructor. */
    public SearcherPruningThread(CountDownLatch shutdownNow) {
      this.shutdownNow = shutdownNow;
    }

    @Override
    public void run() {
      while (!done) {
        try {
          final SearcherLifetimeManager.Pruner byAge =
              new SearcherLifetimeManager.PruneByAge(
                  indexStateManager.getCurrent().getMaxSearcherAgeSec());
          final Set<Long> snapshots = new HashSet<>(snapshotGenToVersion.values());
          slm.prune(
              (ageSec, searcher) -> {
                long version = ((DirectoryReader) searcher.getIndexReader()).getVersion();
                if (snapshots.contains(version)) {
                  // Never time-out searcher for a snapshot:
                  return false;
                } else {
                  return byAge.doPrune(ageSec, searcher);
                }
              });
        } catch (IOException ioe) {
          // nocommit log
        }
        try {
          if (shutdownNow.await(1, TimeUnit.SECONDS)) {
            break;
          }
        } catch (InterruptedException ie) {
          Thread.currentThread().interrupt();
          throw new RuntimeException(ie);
        }
      }
    }

    @Override
    public void close() throws IOException {
      done = true;
    }
  }

  /** Start the searcher pruning thread. */
  private void startSearcherPruningThread(CountDownLatch shutdownNow) {
    // nocommit make one thread in GlobalState
    if (searcherPruningThread == null) {
      searcherPruningThread = new SearcherPruningThread(shutdownNow);
      searcherPruningThread.setName("LuceneSearcherPruning-" + name);
      searcherPruningThread.start();
    }
  }

  /**
   * Factory class that produces a new searcher for each {@link IndexReader} version. Sets field
   * similarity and handles any eager global ordinal loading.
   */
  private class ShardSearcherFactory extends SearcherFactory {
    private final boolean loadEagerOrdinals;
    private final boolean collectMetrics;

    /**
     * Constructor.
     *
     * @param loadEagerOrdinals is eager global ordinal loading enabled, not needed for primary
     * @param collectMetrics if metrics should be collected for each new index searcher
     */
    ShardSearcherFactory(boolean loadEagerOrdinals, boolean collectMetrics) {
      this.loadEagerOrdinals = loadEagerOrdinals;
      this.collectMetrics = collectMetrics;
    }

    @Override
    public IndexSearcher newSearcher(IndexReader reader, IndexReader previousReader)
        throws IOException {
      IndexState indexState = indexStateManager.getCurrent();
      IndexSearcher searcher =
          new MyIndexSearcher(
              reader,
              new MyIndexSearcher.ExecutorWithParams(
                  searchExecutor,
                  indexState.getSliceMaxDocs(),
                  indexState.getSliceMaxSegments(),
                  indexState.getVirtualShards()));
      searcher.setSimilarity(indexState.sim);
      if (loadEagerOrdinals) {
        loadEagerGlobalOrdinals(reader, indexState);
      }
      if (collectMetrics) {
        IndexMetrics.updateReaderStats(indexState.getName(), reader);
        IndexMetrics.updateSearcherStats(indexState.getName(), searcher);
      }
      return searcher;
    }

    private void loadEagerGlobalOrdinals(IndexReader reader, IndexState indexState)
        throws IOException {
      for (Map.Entry<String, FieldDef> entry :
          indexState.getEagerGlobalOrdinalFields().entrySet()) {
        // only sorted set doc values facet currently supported
        if (entry.getValue().getFacetValueType() == FacetValueType.SORTED_SET_DOC_VALUES) {
          // get state to populate cache
          getSSDVStateForReader(indexState, reader, entry.getValue());
        } else {
          logger.warn(
              String.format(
                  "Field: %s, facet type: %s, does not support eager global ordinals",
                  entry.getKey(), entry.getValue().getFacetValueType().toString()));
        }
      }

      for (Map.Entry<String, GlobalOrdinalable> entry :
          indexState.eagerFieldGlobalOrdinalFields.entrySet()) {
        if (entry.getValue().usesOrdinals()) {
          // get lookup to populate cache
          entry.getValue().getOrdinalLookup(reader);
        }
      }
    }
  }

  /** Start this shard as standalone (not primary nor replica) */
  public synchronized void start() throws IOException {

    if (isStarted()) {
      throw new IllegalStateException("index \"" + name + "\" was already started");
    }
    IndexState indexState = indexStateManager.getCurrent();

    try {
      Path indexDirFile;
      if (rootDir == null) {
        indexDirFile = null;
      } else {
        indexDirFile = rootDir.resolve(INDEX_DATA_DIR_NAME);
      }
      origIndexDir =
          indexState
              .getDirectoryFactory()
              .open(
                  indexDirFile, indexState.getGlobalState().getConfiguration().getPreloadConfig());

      // nocommit don't allow RAMDir
      // nocommit remove NRTCachingDir too?
      if ((origIndexDir instanceof MMapDirectory) == false) {
        double maxMergeSizeMB = indexState.getNrtCachingDirectoryMaxMergeSizeMB();
        double maxSizeMB = indexState.getNrtCachingDirectoryMaxSizeMB();
        if (maxMergeSizeMB > 0 && maxSizeMB > 0) {
          indexDir = new NRTCachingDirectory(origIndexDir, maxMergeSizeMB, maxSizeMB);
        } else {
          indexDir = origIndexDir;
        }
      } else {
        indexDir = origIndexDir;
      }

      // Rather than rely on IndexWriter/TaxonomyWriter to
      // figure out if an index is new or not by passing
      // CREATE_OR_APPEND (which can be dangerous), we
      // already know the intention from the app (whether
      // it called createIndex vs openIndex), so we make it
      // explicit here:
      IndexWriterConfig.OpenMode openMode;
      if (doCreate) {
        // nocommit shouldn't we set doCreate=false after we've done the create?  make test!
        openMode = IndexWriterConfig.OpenMode.CREATE;
      } else {
        openMode = IndexWriterConfig.OpenMode.APPEND;
      }

      Path taxoDirFile;
      if (rootDir == null) {
        taxoDirFile = null;
      } else {
        taxoDirFile = rootDir.resolve("taxonomy");
      }
      taxoDir =
          indexState
              .getDirectoryFactory()
              .open(taxoDirFile, indexState.getGlobalState().getConfiguration().getPreloadConfig());

      taxoSnapshots =
          new PersistentSnapshotDeletionPolicy(
              new KeepOnlyLastCommitDeletionPolicy(),
              taxoDir,
              IndexWriterConfig.OpenMode.CREATE_OR_APPEND);

      taxoWriter =
          new DirectoryTaxonomyWriter(taxoDir, openMode) {
            @Override
            protected IndexWriterConfig createIndexWriterConfig(
                IndexWriterConfig.OpenMode openMode) {
              IndexWriterConfig iwc = super.createIndexWriterConfig(openMode);
              iwc.setIndexDeletionPolicy(taxoSnapshots);
              return iwc;
            }

            @Override
            protected IndexWriter openIndexWriter(Directory dir, IndexWriterConfig iwc)
                throws IOException {
              IndexWriter w = super.openIndexWriter(dir, iwc);
              taxoInternalWriter = w;
              return w;
            }
          };

      writer =
          new IndexWriter(
              indexDir, indexState.getIndexWriterConfig(openMode, origIndexDir, shardOrd));
      snapshots = (PersistentSnapshotDeletionPolicy) writer.getConfig().getIndexDeletionPolicy();

      // NOTE: must do this after writer, because SDP only
      // loads its commits after writer calls .onInit:
      for (IndexCommit c : snapshots.getSnapshots()) {
        long gen = c.getGeneration();
        SegmentInfos sis =
            SegmentInfos.readCommit(
                origIndexDir,
                IndexFileNames.fileNameFromGeneration(IndexFileNames.SEGMENTS, "", gen));
        snapshotGenToVersion.put(c.getGeneration(), sis.getVersion());
      }

      // nocommit must also pull snapshots for taxoReader?

      manager =
          new SearcherTaxonomyManager(
              writer, true, new ShardSearcherFactory(true, true), taxoWriter);

      restartReopenThread();

      startSearcherPruningThread(indexState.getGlobalState().getShutdownLatch());
      started = true;
    } finally {
      if (!started) {
        IOUtils.closeWhileHandlingException(
            reopenThread,
            manager,
            writer,
            taxoWriter,
            searcherPruningThread,
            slm,
            indexDir,
            taxoDir);
        writer = null;
        slm = new SearcherLifetimeManager();
      }
    }
  }

  /**
   * Start this index as primary, to NRT-replicate to replicas. primaryGen should be incremented
   * each time a new primary is promoted for a given index.
   */
  public synchronized void startPrimary(long primaryGen) throws IOException {
    if (isStarted()) {
      throw new IllegalStateException("index \"" + name + "\" was already started");
    }
    IndexState indexState = indexStateManager.getCurrent();
    // nocommit share code better w/ start and startReplica!

    try {
      Path indexDirFile;
      if (rootDir == null) {
        indexDirFile = null;
      } else {
        indexDirFile = rootDir.resolve(INDEX_DATA_DIR_NAME);
      }
      origIndexDir =
          indexState
              .getDirectoryFactory()
              .open(
                  indexDirFile, indexState.getGlobalState().getConfiguration().getPreloadConfig());

      if ((origIndexDir instanceof MMapDirectory) == false) {
        double maxMergeSizeMB = indexState.getNrtCachingDirectoryMaxMergeSizeMB();
        double maxSizeMB = indexState.getNrtCachingDirectoryMaxSizeMB();
        if (maxMergeSizeMB > 0 && maxSizeMB > 0) {
          indexDir = new NRTCachingDirectory(origIndexDir, maxMergeSizeMB, maxSizeMB);
        } else {
          indexDir = origIndexDir;
        }
      } else {
        indexDir = origIndexDir;
      }

      // Rather than rely on IndexWriter/TaxonomyWriter to
      // figure out if an index is new or not by passing
      // CREATE_OR_APPEND (which can be dangerous), we
      // already know the intention from the app (whether
      // it called createIndex vs openIndex), so we make it
      // explicit here:
      IndexWriterConfig.OpenMode openMode;
      if (doCreate) {
        // nocommit shouldn't we set doCreate=false after we've done the create?
        openMode = IndexWriterConfig.OpenMode.CREATE;
      } else {
        openMode = IndexWriterConfig.OpenMode.APPEND;
      }

      // TODO: get facets working!

      boolean verbose = indexState.getGlobalState().getConfiguration().getIndexVerbose();

      writer =
          new IndexWriter(
              indexDir, indexState.getIndexWriterConfig(openMode, origIndexDir, shardOrd));
      LiveIndexWriterConfig writerConfig = writer.getConfig();
      MergePolicy mergePolicy = writerConfig.getMergePolicy();
      // Disable merges while NrtPrimaryNode isn't initalized (ISSUE-210)
      writerConfig.setMergePolicy(NoMergePolicy.INSTANCE);
      snapshots = (PersistentSnapshotDeletionPolicy) writerConfig.getIndexDeletionPolicy();

      // NOTE: must do this after writer, because SDP only
      // loads its commits after writer calls .onInit:
      for (IndexCommit c : snapshots.getSnapshots()) {
        long gen = c.getGeneration();
        SegmentInfos sis =
            SegmentInfos.readCommit(
                origIndexDir,
                IndexFileNames.fileNameFromGeneration(IndexFileNames.SEGMENTS, "", gen));
        snapshotGenToVersion.put(c.getGeneration(), sis.getVersion());
      }

      HostPort hostPort =
          new HostPort(
              indexState.getGlobalState().getHostName(),
              indexState.getGlobalState().getReplicationPort());
      nrtPrimaryNode =
          new NRTPrimaryNode(
              indexState.getName(),
              hostPort,
              writer,
              0,
              primaryGen,
              -1,
              new ShardSearcherFactory(false, true),
              verbose ? System.out : new PrintStream(OutputStream.nullOutputStream()));
      // Enable merges
      writerConfig.setMergePolicy(mergePolicy);

      // nocommit this isn't used?
      searcherManager =
          new NRTPrimaryNode.PrimaryNodeReferenceManager(
              nrtPrimaryNode,
              new SearcherFactory() {
                @Override
                public IndexSearcher newSearcher(IndexReader r, IndexReader previousReader) {
                  IndexSearcher searcher =
                      new MyIndexSearcher(
                          r,
                          new MyIndexSearcher.ExecutorWithParams(
                              searchExecutor,
                              indexState.getSliceMaxDocs(),
                              indexState.getSliceMaxSegments(),
                              indexState.getVirtualShards()));
                  searcher.setSimilarity(indexState.sim);
                  return searcher;
                }
              });
      restartReopenThread();

      startSearcherPruningThread(indexState.getGlobalState().getShutdownLatch());
      started = true;
    } finally {
      if (!started) {
        IOUtils.closeWhileHandlingException(
            reopenThread,
            nrtPrimaryNode,
            writer,
            taxoWriter,
            searcherPruningThread,
            slm,
            indexDir,
            taxoDir);
        writer = null;
        slm = new SearcherLifetimeManager();
      }
    }
  }

  private final IndexReader.ClosedListener removeSSDVStates =
      cacheKey -> {
        synchronized (ssdvStates) {
          ssdvStates.remove(cacheKey);
        }
      };

  /** Returns cached ordinals for the specified index field name. */
  public synchronized OrdinalsReader getOrdsCache(String indexFieldName) {
    OrdinalsReader ords = ordsCache.get(indexFieldName);
    if (ords == null) {
      ords = new CachedOrdinalsReader(new DocValuesOrdinalsReader(indexFieldName));
      ordsCache.put(indexFieldName, ords);
    }
    return ords;
  }

  public SortedSetDocValuesReaderState getSSDVState(
      IndexState indexState, SearcherTaxonomyManager.SearcherAndTaxonomy s, FieldDef fd)
      throws IOException {
    return getSSDVStateForReader(indexState, s.searcher.getIndexReader(), fd);
  }

  public SortedSetDocValuesReaderState getSSDVStateForReader(
      IndexState indexState, IndexReader reader, FieldDef fd) throws IOException {
    FacetsConfig.DimConfig dimConfig = indexState.getFacetsConfig().getDimConfig(fd.getName());
    IndexReader.CacheKey cacheKey = reader.getReaderCacheHelper().getKey();
    SortedSetDocValuesReaderState ssdvState;
    synchronized (ssdvStates) {
      Map<String, SortedSetDocValuesReaderState> readerSSDVStates = ssdvStates.get(cacheKey);
      if (readerSSDVStates == null) {
        readerSSDVStates = new HashMap<>();
        ssdvStates.put(cacheKey, readerSSDVStates);
        reader.getReaderCacheHelper().addClosedListener(removeSSDVStates);
      }

      ssdvState = readerSSDVStates.get(dimConfig.indexFieldName);
    }

    if (ssdvState == null) {
      // Lock building SSDV state with different lock, so it won't block readers accessing
      // the cache. Uses a single lock for now, could be made better by scoping it to the
      // field and reader key.
      synchronized (ordinalBuilderLock) {
        // make sure state was not built while we were waiting for the lock
        synchronized (ssdvStates) {
          Map<String, SortedSetDocValuesReaderState> readerSSDVStates = ssdvStates.get(cacheKey);
          if (readerSSDVStates == null) {
            // we added this above, so we really should never get here
            throw new IllegalStateException("SSDV State cache does not exist for reader");
          }
          ssdvState = readerSSDVStates.get(dimConfig.indexFieldName);
        }
        if (ssdvState == null) {
          ssdvState =
              new DefaultSortedSetDocValuesReaderState(reader, dimConfig.indexFieldName) {
                @Override
                public SortedSetDocValues getDocValues() throws IOException {
                  SortedSetDocValues values = super.getDocValues();
                  if (values == null) {
                    values = DocValues.emptySortedSet();
                  }
                  return values;
                }

                @Override
                public OrdRange getOrdRange(String dim) {
                  OrdRange result = super.getOrdRange(dim);
                  if (result == null) {
                    result = new OrdRange(0, -1);
                  }
                  return result;
                }
              };

          // add state to cache
          synchronized (ssdvStates) {
            Map<String, SortedSetDocValuesReaderState> readerSSDVStates = ssdvStates.get(cacheKey);
            if (readerSSDVStates == null) {
              // we added this above, so we really should never get here
              throw new IllegalStateException("SSDV State cache does not exist for reader");
            }
            readerSSDVStates.put(dimConfig.indexFieldName, ssdvState);
          }
        }
      }
    }

    return ssdvState;
  }

  /** Start this index as replica, pulling NRT changes from the specified primary */
  public synchronized void startReplica(ReplicationServerClient primaryAddress, long primaryGen)
      throws IOException {
    if (isStarted()) {
      throw new IllegalStateException("index \"" + name + "\" was already started");
    }
    IndexState indexState = indexStateManager.getCurrent();

    // nocommit share code better w/ start and startPrimary!
    try {
      Path indexDirFile;
      if (rootDir == null) {
        indexDirFile = null;
      } else {
        indexDirFile = rootDir.resolve(INDEX_DATA_DIR_NAME);
      }
      origIndexDir =
          indexState
              .getDirectoryFactory()
              .open(
                  indexDirFile, indexState.getGlobalState().getConfiguration().getPreloadConfig());
      // nocommit don't allow RAMDir
      // nocommit remove NRTCachingDir too?
      if ((origIndexDir instanceof MMapDirectory) == false) {
        double maxMergeSizeMB = indexState.getNrtCachingDirectoryMaxMergeSizeMB();
        double maxSizeMB = indexState.getNrtCachingDirectoryMaxSizeMB();
        if (maxMergeSizeMB > 0 && maxSizeMB > 0) {
          indexDir = new NRTCachingDirectory(origIndexDir, maxMergeSizeMB, maxSizeMB);
        } else {
          indexDir = origIndexDir;
        }
      } else {
        indexDir = origIndexDir;
      }

      manager = null;
      nrtPrimaryNode = null;

      boolean verbose = indexState.getGlobalState().getConfiguration().getIndexVerbose();

      HostPort hostPort =
          new HostPort(
              indexState.getGlobalState().getHostName(),
              indexState.getGlobalState().getReplicationPort());
      nrtReplicaNode =
          new NRTReplicaNode(
              indexState.getName(),
              primaryAddress,
              hostPort,
              REPLICA_ID,
              indexDir,
              new ShardSearcherFactory(true, false),
              verbose ? System.out : new PrintStream(OutputStream.nullOutputStream()),
              primaryGen,
              indexState.getGlobalState().getConfiguration().getFileCopyConfig().getAckedCopy());

      if (indexState.getGlobalState().getConfiguration().getSyncInitialNrtPoint()) {
        nrtReplicaNode.syncFromCurrentPrimary(
            INITIAL_SYNC_PRIMARY_WAIT_MS, INITIAL_SYNC_MAX_TIME_MS);
      }

      startSearcherPruningThread(indexState.getGlobalState().getShutdownLatch());

      // Necessary so that the replica "hang onto" all versions sent to it, since the version is
      // sent back to the user on writeNRTPoint
      addRefreshListener(
          new ReferenceManager.RefreshListener() {
            @Override
            public void beforeRefresh() {}

            @Override
            public void afterRefresh(boolean didRefresh) throws IOException {
              SearcherTaxonomyManager.SearcherAndTaxonomy current = acquire();
              try {
                slm.record(current.searcher);
              } finally {
                release(current);
              }
            }
          });
      keepAlive = new KeepAlive(this);
      new Thread(keepAlive, "KeepAlive").start();

      WarmerConfig warmerConfig = indexState.getGlobalState().getConfiguration().getWarmerConfig();
      if (warmerConfig.isWarmOnStartup() && indexState.getWarmer() != null) {
        try {
          indexState.getWarmer().warmFromS3(indexState, warmerConfig.getWarmingParallelism());
        } catch (SearchHandlerException | InterruptedException e) {
          throw new RuntimeException(e);
        }
      }
      started = true;
    } finally {
      if (!started) {
        IOUtils.closeWhileHandlingException(
            reopenThread,
            nrtReplicaNode,
            writer,
            taxoWriter,
            searcherPruningThread,
            slm,
            indexDir,
            taxoDir);
        writer = null;
        slm = new SearcherLifetimeManager();
      }
    }
  }

  public void addRefreshListener(ReferenceManager.RefreshListener listener) {
    if (nrtPrimaryNode != null) {
      nrtPrimaryNode.getSearcherManager().addListener(listener);
    } else if (nrtReplicaNode != null) {
      nrtReplicaNode.getSearcherManager().addListener(listener);
    } else {
      manager.addListener(listener);
    }
  }

  public void removeRefreshListener(ReferenceManager.RefreshListener listener) {
    if (nrtPrimaryNode != null) {
      nrtPrimaryNode.getSearcherManager().removeListener(listener);
    } else if (nrtReplicaNode != null) {
      nrtReplicaNode.getSearcherManager().removeListener(listener);
    } else {
      manager.removeListener(listener);
    }
  }

  public void maybeRefreshBlocking() throws IOException {
    if (nrtPrimaryNode != null) {
      /* invokes: SearcherManager.refreshIfNeeded which creates a new Searcher
       * over a new IndexReader if new docs have been written */
      nrtPrimaryNode.getSearcherManager().maybeRefreshBlocking();
      /* Do we need this as well? (probably)
        invokes PrimaryNodeReferenceManager.refreshIfNeeded()
        The above method calls primary.flushAndRefresh() (which updates copyState on Primary) and primary.sendNewNRTPointToReplicas().
        This is also run in a separate thread every near-real-time interval (1s) (see: restartReopenThread for Primary)
      */
      searcherManager.maybeRefreshBlocking();
    } else {
      /* SearchAndTaxnomyManager for stand alone mode */
      manager.maybeRefreshBlocking();
    }
  }

  public static class KeepAlive implements Runnable, Closeable {
    private static final Logger logger = LoggerFactory.getLogger(KeepAlive.class);
    private volatile boolean exit = false;
    private final int pingIntervalMs;
    private final ShardState shardState;

    KeepAlive(ShardState shardState) {
      this.shardState = shardState;
      this.pingIntervalMs =
          shardState
              .indexStateManager
              .getCurrent()
              .getGlobalState()
              .getReplicaReplicationPortPingInterval();
    }

    @Override
    public void run() {
      while (!exit) {
        NRTReplicaNode nrtReplicaNode = shardState.nrtReplicaNode;
        try {
          TimeUnit.MILLISECONDS.sleep(pingIntervalMs);
          if (shardState.isReplica()
              && shardState.isStarted()
              && !shardState.nrtReplicaNode.isKnownToPrimary()
              && !exit) {
            nrtReplicaNode
                .getPrimaryAddress()
                .addReplicas(
                    shardState.indexStateManager.getCurrent().getName(),
                    REPLICA_ID,
                    nrtReplicaNode.getHostPort().getHostName(),
                    nrtReplicaNode.getHostPort().getPort());
          }
        } catch (InterruptedException e) {
          Thread.currentThread().interrupt();
        } catch (StatusRuntimeException e) {
          logger.warn(
              String.format(
                  "Replica host: %s, binary port: %s cannot reach primary host: %s replication port: %s",
                  nrtReplicaNode.getHostPort().getHostName(),
                  nrtReplicaNode.getHostPort().getPort(),
                  nrtReplicaNode.getPrimaryAddress().getHost(),
                  nrtReplicaNode.getPrimaryAddress().getPort()));
        }
      }
    }

    @Override
    public void close() {
      exit = true;
    }
  }
}<|MERGE_RESOLUTION|>--- conflicted
+++ resolved
@@ -20,11 +20,8 @@
 import com.yelp.nrtsearch.server.luceneserver.SearchHandler.SearchHandlerException;
 import com.yelp.nrtsearch.server.luceneserver.field.FieldDef;
 import com.yelp.nrtsearch.server.luceneserver.field.IndexableFieldDef.FacetValueType;
-<<<<<<< HEAD
 import com.yelp.nrtsearch.server.luceneserver.field.properties.GlobalOrdinalable;
-=======
 import com.yelp.nrtsearch.server.luceneserver.index.IndexStateManager;
->>>>>>> 668cceb0
 import com.yelp.nrtsearch.server.luceneserver.warming.WarmerConfig;
 import com.yelp.nrtsearch.server.monitoring.IndexMetrics;
 import com.yelp.nrtsearch.server.utils.FileUtil;
@@ -518,7 +515,7 @@
       }
 
       for (Map.Entry<String, GlobalOrdinalable> entry :
-          indexState.eagerFieldGlobalOrdinalFields.entrySet()) {
+          indexState.getEagerFieldGlobalOrdinalFields().entrySet()) {
         if (entry.getValue().usesOrdinals()) {
           // get lookup to populate cache
           entry.getValue().getOrdinalLookup(reader);
