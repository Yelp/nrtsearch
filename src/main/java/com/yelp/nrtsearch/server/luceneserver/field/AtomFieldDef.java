--- conflicted
+++ resolved
@@ -57,34 +57,11 @@
   }
 
   @Override
-<<<<<<< HEAD
-=======
-  protected DocValuesType parseDocValuesType(Field requestField) {
-    if (requestField.getSort() || requestField.getGroup()) {
-      if (requestField.getMultiValued()) {
-        return DocValuesType.SORTED_SET;
-      } else {
-        return DocValuesType.SORTED;
-      }
-    } else if (requestField.getStoreDocValues()) {
-      // needed to support multivalued text fields even though its not grouped
-      // since neither BINARY nor SORTED allows for multiValued fields during indexing
-      if (requestField.getMultiValued()) {
-        return DocValuesType.SORTED_SET;
-      } else {
-        return DocValuesType.BINARY;
-      }
-    }
-    return DocValuesType.NONE;
-  }
-
-  @Override
   public Object parseLastValue(String value) {
     return value;
   }
 
   @Override
->>>>>>> 90026796
   protected void setSearchProperties(FieldType fieldType, Field requestField) {
     // TODO: make this configurable and default to true, this is hard to do with the
     // current grpc field type
