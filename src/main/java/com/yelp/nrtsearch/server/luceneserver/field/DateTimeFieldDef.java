/*
 * Copyright 2020 Yelp Inc.
 *
 * Licensed under the Apache License, Version 2.0 (the "License");
 * you may not use this file except in compliance with the License.
 * You may obtain a copy of the License at
 *
 *     http://www.apache.org/licenses/LICENSE-2.0
 *
 * Unless required by applicable law or agreed to in writing, software
 * distributed under the License is distributed on an "AS IS" BASIS,
 * WITHOUT WARRANTIES OR CONDITIONS OF ANY KIND, either express or implied.
 * See the License for the specific language governing permissions and
 * limitations under the License.
 */
package com.yelp.nrtsearch.server.luceneserver.field;

import static com.yelp.nrtsearch.server.luceneserver.analysis.AnalyzerCreator.hasAnalyzer;

import com.yelp.nrtsearch.server.grpc.FacetType;
import com.yelp.nrtsearch.server.grpc.Field;
import com.yelp.nrtsearch.server.grpc.RangeQuery;
import com.yelp.nrtsearch.server.grpc.SortType;
import com.yelp.nrtsearch.server.luceneserver.doc.LoadedDocValues;
import com.yelp.nrtsearch.server.luceneserver.field.properties.RangeQueryable;
import com.yelp.nrtsearch.server.luceneserver.field.properties.Sortable;
import java.io.IOException;
import java.text.ParsePosition;
import java.text.SimpleDateFormat;
import java.time.LocalDateTime;
import java.time.ZoneOffset;
import java.time.format.DateTimeFormatter;
import java.util.Calendar;
import java.util.Date;
import java.util.GregorianCalendar;
import java.util.List;
import java.util.Locale;
import java.util.TimeZone;
import org.apache.lucene.document.Document;
import org.apache.lucene.document.LongPoint;
import org.apache.lucene.document.NumericDocValuesField;
import org.apache.lucene.document.SortedNumericDocValuesField;
import org.apache.lucene.facet.FacetField;
import org.apache.lucene.index.DocValues;
import org.apache.lucene.index.DocValuesType;
import org.apache.lucene.index.LeafReaderContext;
import org.apache.lucene.index.NumericDocValues;
import org.apache.lucene.index.SortedNumericDocValues;
import org.apache.lucene.search.IndexOrDocValuesQuery;
import org.apache.lucene.search.Query;
import org.apache.lucene.search.SortField;
import org.apache.lucene.util.CloseableThreadLocal;

/** Field class for 'DATE_TIME' field type. */
public class DateTimeFieldDef extends IndexableFieldDef implements Sortable, RangeQueryable {
  private static final long MIN_DATE_TIME = 0;

  private static final String EPOCH_MILLIS = "epoch_millis";

  private final CloseableThreadLocal<DateTimeParser> dateTimeParsers;
  private final String dateTimeFormat;

  @Override
  public SortField getSortField(SortType type) {
    if (!hasDocValues()) {
      throw new IllegalStateException("Doc values are required for sorted fields");
    }
    if (isMultiValue()) {
      throw new IllegalStateException("DATE_TIME does not support sort for multi value field");
    }
    SortField sortField = new SortField(getName(), SortField.Type.LONG, type.getReverse());
    boolean missingLast = type.getMissingLat();
    sortField.setMissingValue(missingLast ? Long.MAX_VALUE : Long.MIN_VALUE);
    return sortField;
  }

  @Override
  public Query getRangeQuery(RangeQuery rangeQuery) {
    String dateTimeFormat = getDateTimeFormat();

    long lower =
        rangeQuery.getLower().isEmpty()
            ? MIN_DATE_TIME
            : convertDateStringToMillis(rangeQuery.getLower(), dateTimeFormat);
    long upper =
        rangeQuery.getUpper().isEmpty()
            ? Long.MAX_VALUE
<<<<<<< HEAD
            : convertDateStringToMillis(rangeQuery.getUpper(), dateTimeFormat);
=======
            : convertDateStringToMillis(rangeQuery.getUpper(), dateTimeFormatter);
    if (rangeQuery.getLowerExclusive()) {
      lower = Math.addExact(lower, 1);
    }
    if (rangeQuery.getUpperExclusive()) {
      upper = Math.addExact(upper, -1);
    }
>>>>>>> 0443b584
    ensureUpperIsMoreThanLower(rangeQuery, lower, upper);

    Query pointQuery = LongPoint.newRangeQuery(rangeQuery.getField(), lower, upper);

    if (!hasDocValues()) {
      return pointQuery;
    }

    Query dvQuery =
        SortedNumericDocValuesField.newSlowRangeQuery(rangeQuery.getField(), lower, upper);
    return new IndexOrDocValuesQuery(pointQuery, dvQuery);
  }

  private static long convertDateStringToMillis(String dateString, String dateTimeFormat) {
    if (dateTimeFormat.equals(EPOCH_MILLIS)) {
      return Long.parseLong(dateString);
    } else {
      DateTimeFormatter dateTimeFormatter = DateTimeFormatter.ofPattern(dateTimeFormat);
      return LocalDateTime.parse(dateString, dateTimeFormatter)
          .toInstant(ZoneOffset.UTC)
          .toEpochMilli();
    }
  }

  private void ensureUpperIsMoreThanLower(RangeQuery rangeQuery, long lower, long upper) {
    if (lower > upper) {
      throw new IllegalArgumentException(
          "Lower value is higher than upper value for RangeQuery: " + rangeQuery);
    }
  }

  public static final class DateTimeParser {
    public final SimpleDateFormat parser;

    public final ParsePosition position;

    public DateTimeParser(String format) {
      parser = new SimpleDateFormat(format, Locale.ROOT);
      parser.setTimeZone(TimeZone.getTimeZone("UTC"));
      position = new ParsePosition(0);
    }
  }

  public DateTimeFieldDef(String name, Field requestField) {
    super(name, requestField);
    dateTimeFormat = requestField.getDateTimeFormat();
    dateTimeParsers = new CloseableThreadLocal<>();
  }

  @Override
  protected void validateRequest(Field requestField) {
    super.validateRequest(requestField);

    if (requestField.getHighlight()) {
      throw new IllegalArgumentException(
          String.format(
              "field: %s cannot have highlight=true. only type=text or type=atom fields can have highlight=true",
              getName()));
    }

    if (requestField.getGroup()) {
      throw new IllegalArgumentException("cannot group on datatime field");
    }

    if (hasAnalyzer(requestField)) {
      throw new IllegalArgumentException("no analyzer allowed on datetime field");
    }

    // make sure the format is valid:
    try {
      String dateTimeFormat = requestField.getDateTimeFormat();
      if (!dateTimeFormat.equals(EPOCH_MILLIS)) {
        new SimpleDateFormat(dateTimeFormat);
      }
    } catch (IllegalArgumentException iae) {
      throw new IllegalArgumentException("dateTimeFormat could not parse pattern", iae);
    }
  }

  @Override
  protected DocValuesType parseDocValuesType(Field requestField) {
    if (requestField.getStoreDocValues() || requestField.getSort()) {
      if (requestField.getMultiValued()) {
        return DocValuesType.SORTED_NUMERIC;
      } else {
        return DocValuesType.NUMERIC;
      }
    }
    return DocValuesType.NONE;
  }

  @Override
  protected FacetValueType parseFacetValueType(Field requestField) {
    FacetType facetType = requestField.getFacet();
    if (facetType.equals(FacetType.HIERARCHY)) {
      if (requestField.getStore()) {
        throw new IllegalArgumentException("facet=hierarchy fields cannot have store=true");
      }
      return FacetValueType.HIERARCHY;
    } else if (facetType.equals(FacetType.NUMERIC_RANGE)) {
      if (!requestField.getSearch()) {
        throw new IllegalArgumentException("facet=numericRange fields must have search=true");
      }
      return FacetValueType.NUMERIC_RANGE;
    } else if (facetType.equals(FacetType.SORTED_SET_DOC_VALUES)) {
      throw new IllegalArgumentException(
          "facet=SORTED_SET_DOC_VALUES can work only for TEXT fields");
    } else if (facetType.equals(FacetType.FLAT)) {
      return FacetValueType.FLAT;
    }
    return FacetValueType.NO_FACETS;
  }

  @Override
  public void parseDocumentField(
      Document document, List<String> fieldValues, List<List<String>> facetHierarchyPaths) {
    if (fieldValues.size() > 1 && !isMultiValue()) {
      throw new IllegalArgumentException("Cannot index multiple values into single value field");
    }

    for (String fieldStr : fieldValues) {
      long indexValue = getTimeToIndex(fieldStr);
      if (hasDocValues()) {
        if (docValuesType == DocValuesType.NUMERIC) {
          document.add(new NumericDocValuesField(getName(), indexValue));
        } else if (docValuesType == DocValuesType.SORTED_NUMERIC) {
          document.add(new SortedNumericDocValuesField(getName(), indexValue));
        } else {
          throw new IllegalArgumentException("unsupported doc value type: " + docValuesType);
        }
      }
      if (isSearchable()) {
        document.add(new LongPoint(getName(), indexValue));
      }
      if (isStored()) {
        document.add(new FieldWithData(getName(), fieldType, indexValue));
      }

      addFacet(document, indexValue);
    }
  }

  private void addFacet(Document document, long value) {
    if (facetValueType == FacetValueType.HIERARCHY || facetValueType == FacetValueType.FLAT) {
      String facetValue = String.valueOf(value);
      document.add(new FacetField(getName(), facetValue));
    }
  }

  private long getTimeToIndex(String dateString) {
    if (getDateTimeFormat().equals(EPOCH_MILLIS)) {
      return getTimeFromEpochMillisString(dateString);
    } else {
      return getTimeFromDateTimeString(dateString);
    }
  }

  private long getTimeFromDateTimeString(String dateString) {
    DateTimeParser parser = getDateTimeParser();
    parser.position.setIndex(0);
    Date date = parser.parser.parse(dateString, parser.position);
    String format =
        String.format(
            "%s could not parse %s as date_time with format %s",
            getName(), dateString, dateTimeFormat);
    if (parser.position.getErrorIndex() != -1) {
      throw new IllegalArgumentException(format);
    }
    if (parser.position.getIndex() != dateString.length()) {
      throw new IllegalArgumentException(format);
    }
    return date.getTime();
  }

  private long getTimeFromEpochMillisString(String epochMillisString) {
    String format =
        String.format(
            "%s could not parse %s as date_time with format %s",
            getName(), epochMillisString, dateTimeFormat);
    try {
      long epochMillis = Long.parseLong(epochMillisString);
      return epochMillis;
    } catch (NumberFormatException e) {
      throw new IllegalArgumentException(format, e);
    }
  }

  @Override
  public LoadedDocValues<?> getDocValues(LeafReaderContext context) throws IOException {
    if (docValuesType == DocValuesType.NUMERIC) {
      NumericDocValues numericDocValues = DocValues.getNumeric(context.reader(), getName());
      return new LoadedDocValues.SingleDateTime(numericDocValues);
    } else if (docValuesType == DocValuesType.SORTED_NUMERIC) {
      SortedNumericDocValues sortedNumericDocValues =
          DocValues.getSortedNumeric(context.reader(), getName());
      return new LoadedDocValues.SortedDateTimes(sortedNumericDocValues);
    }
    throw new IllegalStateException("Unsupported doc value type: " + docValuesType);
  }

  @Override
  public String getType() {
    return "DATE_TIME";
  }

  @Override
  public void close() {
    if (dateTimeParsers != null) {
      dateTimeParsers.close();
    }
  }

  /**
   * Get a thread local parser for string based date time for this field.
   *
   * @return date time parser for strings
   */
  public DateTimeParser getDateTimeParser() {
    Calendar calendar = new GregorianCalendar(TimeZone.getTimeZone("UTC"), Locale.ROOT);
    calendar.setLenient(false);

    DateTimeParser parser = dateTimeParsers.get();
    if (parser == null) {
      parser = new DateTimeParser(dateTimeFormat);
      dateTimeParsers.set(parser);
    }

    return parser;
  }

  /**
   * Get the format used to parse date time string.
   *
   * @return date time format string
   */
  public String getDateTimeFormat() {
    return dateTimeFormat;
  }
}<|MERGE_RESOLUTION|>--- conflicted
+++ resolved
@@ -85,17 +85,14 @@
     long upper =
         rangeQuery.getUpper().isEmpty()
             ? Long.MAX_VALUE
-<<<<<<< HEAD
             : convertDateStringToMillis(rangeQuery.getUpper(), dateTimeFormat);
-=======
-            : convertDateStringToMillis(rangeQuery.getUpper(), dateTimeFormatter);
+
     if (rangeQuery.getLowerExclusive()) {
       lower = Math.addExact(lower, 1);
     }
     if (rangeQuery.getUpperExclusive()) {
       upper = Math.addExact(upper, -1);
     }
->>>>>>> 0443b584
     ensureUpperIsMoreThanLower(rangeQuery, lower, upper);
 
     Query pointQuery = LongPoint.newRangeQuery(rangeQuery.getField(), lower, upper);
