--- conflicted
+++ resolved
@@ -442,13 +442,8 @@
             getConfiguration().getArchiveDirectory(),
             getConfiguration().getBackupWithInArchiver(),
             getConfiguration().getRestoreFromIncArchiver(),
-<<<<<<< HEAD
-            indexStateManager);
-=======
-            getConfiguration().getStateConfig().useLegacyStateManagement(),
             indexStateManager,
             getConfiguration().getDiscoveryFileUpdateIntervalMs());
->>>>>>> 7b4949a1
     try {
       return startIndexHandler.handle(indexStateManager.getCurrent(), startIndexRequest);
     } catch (StartIndexHandlerException e) {
