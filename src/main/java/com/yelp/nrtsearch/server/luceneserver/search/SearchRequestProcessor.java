/*
 * Copyright 2020 Yelp Inc.
 *
 * Licensed under the Apache License, Version 2.0 (the "License");
 * you may not use this file except in compliance with the License.
 * You may obtain a copy of the License at
 *
 *     http://www.apache.org/licenses/LICENSE-2.0
 *
 * Unless required by applicable law or agreed to in writing, software
 * distributed under the License is distributed on an "AS IS" BASIS,
 * WITHOUT WARRANTIES OR CONDITIONS OF ANY KIND, either express or implied.
 * See the License for the specific language governing permissions and
 * limitations under the License.
 */
package com.yelp.nrtsearch.server.luceneserver.search;

import com.yelp.nrtsearch.server.grpc.CollectorResult;
import com.yelp.nrtsearch.server.grpc.PluginRescorer;
import com.yelp.nrtsearch.server.grpc.ProfileResult;
import com.yelp.nrtsearch.server.grpc.QueryRescorer;
import com.yelp.nrtsearch.server.grpc.SearchRequest;
import com.yelp.nrtsearch.server.grpc.SearchResponse;
import com.yelp.nrtsearch.server.grpc.VirtualField;
import com.yelp.nrtsearch.server.luceneserver.IndexState;
import com.yelp.nrtsearch.server.luceneserver.QueryNodeMapper;
import com.yelp.nrtsearch.server.luceneserver.ShardState;
import com.yelp.nrtsearch.server.luceneserver.doc.DefaultSharedDocContext;
import com.yelp.nrtsearch.server.luceneserver.field.FieldDef;
import com.yelp.nrtsearch.server.luceneserver.field.IndexableFieldDef;
import com.yelp.nrtsearch.server.luceneserver.field.VirtualFieldDef;
import com.yelp.nrtsearch.server.luceneserver.rescore.QueryRescore;
import com.yelp.nrtsearch.server.luceneserver.rescore.RescoreOperation;
import com.yelp.nrtsearch.server.luceneserver.rescore.RescoreTask;
import com.yelp.nrtsearch.server.luceneserver.rescore.RescorerCreator;
import com.yelp.nrtsearch.server.luceneserver.script.ScoreScript;
import com.yelp.nrtsearch.server.luceneserver.script.ScriptService;
import com.yelp.nrtsearch.server.luceneserver.search.collectors.AdditionalCollectorManager;
import com.yelp.nrtsearch.server.luceneserver.search.collectors.CollectorCreator;
import com.yelp.nrtsearch.server.luceneserver.search.collectors.CollectorCreatorContext;
import com.yelp.nrtsearch.server.luceneserver.search.collectors.DocCollector;
import com.yelp.nrtsearch.server.luceneserver.search.collectors.LargeNumHitsCollector;
import com.yelp.nrtsearch.server.luceneserver.search.collectors.RelevanceCollector;
import com.yelp.nrtsearch.server.luceneserver.search.collectors.SortFieldCollector;
import com.yelp.nrtsearch.server.utils.ScriptParamsUtils;
import java.io.IOException;
import java.util.ArrayList;
import java.util.Collections;
import java.util.HashMap;
import java.util.List;
import java.util.Map;
import java.util.stream.Collectors;
import org.apache.lucene.facet.DrillDownQuery;
import org.apache.lucene.facet.taxonomy.SearcherTaxonomyManager;
import org.apache.lucene.queryparser.classic.MultiFieldQueryParser;
import org.apache.lucene.queryparser.classic.QueryParserBase;
import org.apache.lucene.queryparser.simple.SimpleQueryParser;
import org.apache.lucene.search.Collector;
import org.apache.lucene.search.IndexSearcher;
import org.apache.lucene.search.Query;
import org.apache.lucene.util.QueryBuilder;

/**
 * Class to process a {@link SearchRequest} grpc message into the data structures required for
 * search. Produces a {@link SearchContext} usable to perform search operations.
 */
public class SearchRequestProcessor {
  /**
   * By default we count hits accurately up to 1000. This makes sure that we don't spend most time
   * on computing hit counts
   */
  public static final int TOTAL_HITS_THRESHOLD = 1000;

  private static final QueryNodeMapper QUERY_NODE_MAPPER = new QueryNodeMapper();

  private SearchRequestProcessor() {}

  /**
   * Create a {@link SearchContext} representing the given {@link SearchRequest} and index/searcher
   * state.
   *
   * @param searchRequest grpc request message
   * @param indexState index state
   * @param shardState shard state
   * @param searcherAndTaxonomy index searcher
   * @param profileResult container message for returned debug info
   * @return context info needed to execute the search query
   * @throws IOException if query rewrite fails
   */
  public static SearchContext buildContextForRequest(
      SearchRequest searchRequest,
      IndexState indexState,
      ShardState shardState,
      SearcherTaxonomyManager.SearcherAndTaxonomy searcherAndTaxonomy,
      ProfileResult.Builder profileResult)
      throws IOException {

    SearchContext.Builder contextBuilder = SearchContext.newBuilder();
    SearchResponse.Builder responseBuilder = SearchResponse.newBuilder();

    contextBuilder
        .setIndexState(indexState)
        .setShardState(shardState)
        .setSearcherAndTaxonomy(searcherAndTaxonomy)
        .setResponseBuilder(responseBuilder)
        .setTimestampSec(System.currentTimeMillis() / 1000)
        .setStartHit(searchRequest.getStartHit())
        .setTopHits(searchRequest.getTopHits());

    Map<String, FieldDef> queryVirtualFields = getVirtualFields(indexState, searchRequest);

    Map<String, FieldDef> queryFields = new HashMap<>(queryVirtualFields);
    addIndexFields(indexState, queryFields);
    contextBuilder.setQueryFields(Collections.unmodifiableMap(queryFields));

    Map<String, FieldDef> retrieveFields = getRetrieveFields(searchRequest, queryFields);
    contextBuilder.setRetrieveFields(Collections.unmodifiableMap(retrieveFields));

    Query query = extractQuery(indexState, searchRequest);
    if (profileResult != null) {
      profileResult.setParsedQuery(query.toString());
    }

    query = searcherAndTaxonomy.searcher.rewrite(query);
    if (profileResult != null) {
      profileResult.setRewrittenQuery(query.toString());
    }

    if (searchRequest.getFacetsCount() > 0) {
      query = addDrillDowns(indexState, query);
      if (profileResult != null) {
        profileResult.setDrillDownQuery(query.toString());
      }
    }

    contextBuilder.setFetchTasks(new FetchTasks(searchRequest.getFetchTasksList()));

    contextBuilder.setQuery(query);

    CollectorCreatorContext collectorCreatorContext =
<<<<<<< HEAD
        new CollectorCreatorContext(
            searchRequest, indexState, shardState, queryFields, searcherAndTaxonomy);
    contextBuilder.setCollector(buildDocCollector(collectorCreatorContext));
=======
        new CollectorCreatorContext(searchRequest, indexState, shardState, queryFields);
    DocCollector docCollector = buildDocCollector(collectorCreatorContext);
    contextBuilder.setCollector(docCollector);
>>>>>>> 668cceb0

    contextBuilder.setRescorers(
        getRescorers(indexState, searcherAndTaxonomy.searcher, searchRequest));
    contextBuilder.setSharedDocContext(new DefaultSharedDocContext());

    SearchContext searchContext = contextBuilder.build(true);
    // Give underlying collectors access to the search context
    docCollector.setSearchContext(searchContext);
    return searchContext;
  }

  /**
   * Parses any virtualFields, which define dynamic (expression) fields for this one request.
   *
   * @throws IllegalArgumentException if there are multiple virtual fields with the same name
   */
  private static Map<String, FieldDef> getVirtualFields(
      IndexState indexState, SearchRequest searchRequest) {
    if (searchRequest.getVirtualFieldsList().isEmpty()) {
      return new HashMap<>();
    }

    Map<String, FieldDef> virtualFields = new HashMap<>();
    for (VirtualField vf : searchRequest.getVirtualFieldsList()) {
      if (virtualFields.containsKey(vf.getName())) {
        throw new IllegalArgumentException(
            "Multiple definitions of Virtual field: " + vf.getName());
      }
      ScoreScript.Factory factory =
          ScriptService.getInstance().compile(vf.getScript(), ScoreScript.CONTEXT);
      Map<String, Object> params = ScriptParamsUtils.decodeParams(vf.getScript().getParamsMap());
      FieldDef virtualField =
          new VirtualFieldDef(vf.getName(), factory.newFactory(params, indexState.docLookup));
      virtualFields.put(vf.getName(), virtualField);
    }
    return virtualFields;
  }

  /**
   * Get map of fields that need to be retrieved for the given request.
   *
   * @param request search requests
   * @param queryFields all valid fields for this query
   * @return map of all fields to retrieve
   * @throws IllegalArgumentException if a field does not exist, or is not retrievable
   */
  private static Map<String, FieldDef> getRetrieveFields(
      SearchRequest request, Map<String, FieldDef> queryFields) {
    Map<String, FieldDef> retrieveFields = new HashMap<>();
    for (String field : request.getRetrieveFieldsList()) {
      FieldDef fieldDef = queryFields.get(field);
      if (fieldDef == null) {
        throw new IllegalArgumentException("RetrieveFields: " + field + " does not exist");
      }
      if (!isRetrievable(fieldDef)) {
        throw new IllegalArgumentException(
            "RetrieveFields: "
                + field
                + " is not retrievable, must be stored"
                + " or have doc values enabled");
      }
      retrieveFields.put(field, fieldDef);
    }
    return retrieveFields;
  }

  /**
   * Add index fields to given query fields map.
   *
   * @param indexState state for query index
   * @param queryFields mutable current map of query fields
   * @throws IllegalArgumentException if any index field already exists
   */
  private static void addIndexFields(IndexState indexState, Map<String, FieldDef> queryFields) {
    for (Map.Entry<String, FieldDef> entry : indexState.getAllFields().entrySet()) {
      FieldDef current = queryFields.put(entry.getKey(), entry.getValue());
      if (current != null) {
        throw new IllegalArgumentException(
            "QueryFields: " + entry.getKey() + " specified multiple times");
      }
    }
  }

  /** If a field's value can be retrieved */
  private static boolean isRetrievable(FieldDef fieldDef) {
    if (fieldDef instanceof VirtualFieldDef) {
      return true;
    }
    if (fieldDef instanceof IndexableFieldDef) {
      IndexableFieldDef indexableFieldDef = (IndexableFieldDef) fieldDef;
      return indexableFieldDef.hasDocValues() || indexableFieldDef.isStored();
    }
    return false;
  }

  /**
   * Get the lucene {@link Query} represented by this request.
   *
   * @param state index state
   * @param searchRequest request
   * @return lucene query
   */
  private static Query extractQuery(IndexState state, SearchRequest searchRequest) {
    Query q;
    if (!searchRequest.getQueryText().isEmpty()) {
      QueryBuilder queryParser = createQueryParser(state, null);

      String queryText = searchRequest.getQueryText();

      try {
        q = parseQuery(queryParser, queryText);
      } catch (Exception e) {
        throw new IllegalArgumentException(
            String.format("could not parse queryText: %s", queryText));
      }
    } else {
      q = QUERY_NODE_MAPPER.getQuery(searchRequest.getQuery(), state);
    }

    if (state.hasNestedChildFields()) {
      return QUERY_NODE_MAPPER.applyQueryNestedPath(q, searchRequest.getQueryNestedPath());
    }
    return q;
  }

  /** If field is non-null it overrides any specified defaultField. */
  private static QueryBuilder createQueryParser(IndexState state, String field) {
    // TODO: Support "queryParser" field provided by user e.g. MultiFieldQueryParser,
    // SimpleQueryParser, classic
    List<String> fields;
    if (field != null) {
      fields = Collections.singletonList(field);
    } else {
      // Default to MultiFieldQueryParser over all indexed fields:
      fields = state.getIndexedAnalyzedFields();
    }
    return new MultiFieldQueryParser(fields.toArray(new String[0]), state.searchAnalyzer);
  }

  /** Build lucene {@link Query} from text expression */
  private static Query parseQuery(QueryBuilder qp, String text)
      throws org.apache.lucene.queryparser.classic.ParseException {
    if (qp instanceof QueryParserBase) {
      return ((QueryParserBase) qp).parse(text);
    } else {
      return ((SimpleQueryParser) qp).parse(text);
    }
  }

  /** Fold in any drillDowns requests into the query. */
  private static DrillDownQuery addDrillDowns(IndexState state, Query q) {
    return new DrillDownQuery(state.getFacetsConfig(), q);
  }

  /**
   * Build {@link DocCollector} to provide the {@link org.apache.lucene.search.CollectorManager} for
   * collecting hits for this query.
   *
   * @return collector
   */
  private static DocCollector buildDocCollector(CollectorCreatorContext collectorCreatorContext) {
    SearchRequest searchRequest = collectorCreatorContext.getRequest();
    List<AdditionalCollectorManager<? extends Collector, ? extends CollectorResult>>
        additionalCollectors =
            searchRequest.getCollectorsMap().entrySet().stream()
                .map(
                    e ->
                        CollectorCreator.getInstance()
                            .createCollectorManager(
                                collectorCreatorContext, e.getKey(), e.getValue()))
                .collect(Collectors.toList());
    if (searchRequest.getQuerySort().getFields().getSortedFieldsList().isEmpty()) {
      if (hasLargeNumHits(searchRequest)) {
        return new LargeNumHitsCollector(collectorCreatorContext, additionalCollectors);
      } else {
        return new RelevanceCollector(collectorCreatorContext, additionalCollectors);
      }
    } else {
      return new SortFieldCollector(collectorCreatorContext, additionalCollectors);
    }
  }

  /** If this query needs enough hits to use a {@link LargeNumHitsCollector}. */
  private static boolean hasLargeNumHits(SearchRequest searchRequest) {
    return searchRequest.hasQuery()
        && searchRequest.getQuery().getQueryNodeCase()
            == com.yelp.nrtsearch.server.grpc.Query.QueryNodeCase.QUERYNODE_NOT_SET;
  }

  /** Parses rescorers defined in this search request. */
  private static List<RescoreTask> getRescorers(
      IndexState indexState, IndexSearcher searcher, SearchRequest searchRequest)
      throws IOException {

    List<RescoreTask> rescorers = new ArrayList<>();

    for (int i = 0; i < searchRequest.getRescorersList().size(); ++i) {
      com.yelp.nrtsearch.server.grpc.Rescorer rescorer = searchRequest.getRescorers(i);
      String rescorerName = rescorer.getName();
      RescoreOperation thisRescoreOperation;

      if (rescorer.hasQueryRescorer()) {
        QueryRescorer queryRescorer = rescorer.getQueryRescorer();
        Query query = QUERY_NODE_MAPPER.getQuery(queryRescorer.getRescoreQuery(), indexState);
        query = searcher.rewrite(query);

        thisRescoreOperation =
            QueryRescore.newBuilder()
                .setQuery(query)
                .setQueryWeight(queryRescorer.getQueryWeight())
                .setRescoreQueryWeight(queryRescorer.getRescoreQueryWeight())
                .build();
      } else if (rescorer.hasPluginRescorer()) {
        PluginRescorer plugin = rescorer.getPluginRescorer();
        thisRescoreOperation = RescorerCreator.getInstance().createRescorer(plugin);
      } else {
        throw new IllegalArgumentException(
            "Rescorer should define either QueryRescorer or PluginRescorer");
      }

      rescorers.add(
          RescoreTask.newBuilder()
              .setRescoreOperation(thisRescoreOperation)
              .setWindowSize(rescorer.getWindowSize())
              .setName(
                  rescorerName != null && !rescorerName.equals("")
                      ? rescorerName
                      : String.format("rescorer_%d", i))
              .build());
    }
    return rescorers;
  }
}<|MERGE_RESOLUTION|>--- conflicted
+++ resolved
@@ -138,15 +138,10 @@
     contextBuilder.setQuery(query);
 
     CollectorCreatorContext collectorCreatorContext =
-<<<<<<< HEAD
         new CollectorCreatorContext(
             searchRequest, indexState, shardState, queryFields, searcherAndTaxonomy);
-    contextBuilder.setCollector(buildDocCollector(collectorCreatorContext));
-=======
-        new CollectorCreatorContext(searchRequest, indexState, shardState, queryFields);
     DocCollector docCollector = buildDocCollector(collectorCreatorContext);
     contextBuilder.setCollector(docCollector);
->>>>>>> 668cceb0
 
     contextBuilder.setRescorers(
         getRescorers(indexState, searcherAndTaxonomy.searcher, searchRequest));
