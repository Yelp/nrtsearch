--- conflicted
+++ resolved
@@ -496,14 +496,6 @@
         StreamObserver<AddDocumentResponse> responseObserver) {
 
       return new StreamObserver<AddDocumentRequest>() {
-<<<<<<< HEAD
-=======
-        // TODO make this a config
-        private static final int MAX_BUFFER_LEN = 100;
-        private long count = 0;
-        Queue<AddDocumentRequest> addDocumentRequestQueue =
-            new ArrayBlockingQueue<>(MAX_BUFFER_LEN);
->>>>>>> e409d2ee
         List<Future<Long>> futures = new ArrayList<>();
         // Map of {indexName: addDocumentRequestQueue}
         Map<String, ArrayBlockingQueue<AddDocumentRequest>> addDocumentRequestQueueMap =
