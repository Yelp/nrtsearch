--- conflicted
+++ resolved
@@ -110,12 +110,9 @@
 
     private void start() throws IOException {
         GlobalState globalState = new GlobalState(luceneServerConfiguration);
-<<<<<<< HEAD
 
         List<Plugin> plugins = pluginsService.loadPlugins();
 
-=======
->>>>>>> 9c03ffef
         MonitoringServerInterceptor monitoringInterceptor =
                 MonitoringServerInterceptor.create(Configuration
                         .allMetrics()
