/*
 * Copyright 2020 Yelp Inc.
 *
 * Licensed under the Apache License, Version 2.0 (the "License");
 * you may not use this file except in compliance with the License.
 * You may obtain a copy of the License at
 *
 *     http://www.apache.org/licenses/LICENSE-2.0
 *
 * Unless required by applicable law or agreed to in writing, software
 * distributed under the License is distributed on an "AS IS" BASIS,
 * WITHOUT WARRANTIES OR CONDITIONS OF ANY KIND, either express or implied.
 * See the License for the specific language governing permissions and
 * limitations under the License.
 */
package com.yelp.nrtsearch.server.grpc;

import static com.yelp.nrtsearch.server.grpc.ReplicationServerClient.MAX_MESSAGE_BYTES_SIZE;

import com.google.api.HttpBody;
import com.google.common.annotations.VisibleForTesting;
import com.google.common.base.Splitter;
import com.google.common.collect.HashMultimap;
import com.google.common.collect.Multimap;
import com.google.common.collect.Sets;
import com.google.inject.Guice;
import com.google.inject.Inject;
import com.google.inject.Injector;
import com.google.inject.name.Named;
import com.google.protobuf.Any;
import com.google.protobuf.ByteString;
import com.google.protobuf.Empty;
import com.google.protobuf.InvalidProtocolBufferException;
import com.google.protobuf.util.JsonFormat;
import com.yelp.nrtsearch.LuceneServerModule;
import com.yelp.nrtsearch.server.MetricsRequestHandler;
import com.yelp.nrtsearch.server.backup.Archiver;
import com.yelp.nrtsearch.server.config.LuceneServerConfiguration;
import com.yelp.nrtsearch.server.config.QueryCacheConfig;
import com.yelp.nrtsearch.server.luceneserver.*;
import com.yelp.nrtsearch.server.luceneserver.AddDocumentHandler.DocumentIndexer;
import com.yelp.nrtsearch.server.luceneserver.analysis.AnalyzerCreator;
import com.yelp.nrtsearch.server.luceneserver.custom.request.CustomRequestProcessor;
import com.yelp.nrtsearch.server.luceneserver.field.FieldDefCreator;
import com.yelp.nrtsearch.server.luceneserver.index.IndexStateManager;
import com.yelp.nrtsearch.server.luceneserver.index.handlers.FieldUpdateHandler;
import com.yelp.nrtsearch.server.luceneserver.index.handlers.LiveSettingsV2Handler;
import com.yelp.nrtsearch.server.luceneserver.index.handlers.SettingsV2Handler;
import com.yelp.nrtsearch.server.luceneserver.rescore.RescorerCreator;
import com.yelp.nrtsearch.server.luceneserver.script.ScriptService;
import com.yelp.nrtsearch.server.luceneserver.search.FetchTaskCreator;
import com.yelp.nrtsearch.server.luceneserver.search.cache.NrtQueryCache;
import com.yelp.nrtsearch.server.luceneserver.search.collectors.CollectorCreator;
import com.yelp.nrtsearch.server.luceneserver.similarity.SimilarityCreator;
import com.yelp.nrtsearch.server.luceneserver.warming.Warmer;
import com.yelp.nrtsearch.server.monitoring.*;
import com.yelp.nrtsearch.server.monitoring.ThreadPoolCollector.RejectionCounterWrapper;
import com.yelp.nrtsearch.server.plugins.Plugin;
import com.yelp.nrtsearch.server.plugins.PluginsService;
import com.yelp.nrtsearch.server.utils.ThreadPoolExecutorFactory;
import io.grpc.Context;
import io.grpc.Server;
import io.grpc.ServerBuilder;
import io.grpc.ServerInterceptors;
import io.grpc.Status;
import io.grpc.StatusRuntimeException;
import io.grpc.netty.shaded.io.grpc.netty.NettyServerBuilder;
import io.grpc.protobuf.services.ProtoReflectionService;
import io.grpc.stub.ServerCallStreamObserver;
import io.grpc.stub.StreamObserver;
import io.prometheus.client.CollectorRegistry;
import io.prometheus.client.hotspot.DefaultExports;
import java.io.File;
import java.io.FileOutputStream;
import java.io.IOException;
import java.io.OutputStream;
import java.lang.management.ManagementFactory;
import java.util.*;
import java.util.concurrent.*;
import java.util.stream.Collectors;
import org.apache.lucene.search.IndexSearcher;
import org.apache.lucene.search.QueryCache;
import org.apache.lucene.search.suggest.document.CompletionPostingsFormatUtil;
import org.apache.lucene.store.IOContext;
import org.apache.lucene.store.IndexInput;
import org.slf4j.Logger;
import org.slf4j.LoggerFactory;
import picocli.CommandLine;

/** Server that manages startup/shutdown of a {@code LuceneServer} server. */
public class LuceneServer {
  private static final Logger logger = LoggerFactory.getLogger(LuceneServer.class.getName());
  private static final Splitter COMMA_SPLITTER = Splitter.on(",");
  private final Archiver archiver;
  private final Archiver incArchiver;
  private final CollectorRegistry collectorRegistry;
  private final PluginsService pluginsService;

  private Server server;
  private Server replicationServer;
  private final LuceneServerConfiguration luceneServerConfiguration;

  @Inject
  public LuceneServer(
      LuceneServerConfiguration luceneServerConfiguration,
      @Named("legacyArchiver") Archiver archiver,
      @Named("incArchiver") Archiver incArchiver,
      CollectorRegistry collectorRegistry) {
    this.luceneServerConfiguration = luceneServerConfiguration;
    this.archiver = archiver;
    this.incArchiver = incArchiver;
    this.collectorRegistry = collectorRegistry;
    this.pluginsService = new PluginsService(luceneServerConfiguration, collectorRegistry);
  }

  private void start() throws IOException {
    List<Plugin> plugins = pluginsService.loadPlugins();
    String serviceName = luceneServerConfiguration.getServiceName();
    String nodeName = luceneServerConfiguration.getNodeName();

    LuceneServerImpl serverImpl =
        new LuceneServerImpl(
            luceneServerConfiguration, archiver, incArchiver, collectorRegistry, plugins);
    GlobalState globalState = serverImpl.getGlobalState();

    registerMetrics(globalState);

    if (luceneServerConfiguration.getMaxConcurrentCallsPerConnectionForReplication() != -1) {
      replicationServer =
          NettyServerBuilder.forPort(luceneServerConfiguration.getReplicationPort())
              .addService(new ReplicationServerImpl(globalState))
              .executor(
                  ThreadPoolExecutorFactory.getThreadPoolExecutor(
                      ThreadPoolExecutorFactory.ExecutorType.REPLICATIONSERVER,
                      luceneServerConfiguration.getThreadPoolConfiguration()))
              .maxInboundMessageSize(MAX_MESSAGE_BYTES_SIZE)
              .maxConcurrentCallsPerConnection(
                  luceneServerConfiguration.getMaxConcurrentCallsPerConnectionForReplication())
              .maxConnectionAge(
                  luceneServerConfiguration.getMaxConnectionAgeForReplication(), TimeUnit.SECONDS)
              .maxConnectionAgeGrace(
                  luceneServerConfiguration.getMaxConnectionAgeGraceForReplication(),
                  TimeUnit.SECONDS)
              .build()
              .start();
    } else {
      replicationServer =
          ServerBuilder.forPort(luceneServerConfiguration.getReplicationPort())
              .addService(new ReplicationServerImpl(globalState))
              .executor(
                  ThreadPoolExecutorFactory.getThreadPoolExecutor(
                      ThreadPoolExecutorFactory.ExecutorType.REPLICATIONSERVER,
                      luceneServerConfiguration.getThreadPoolConfiguration()))
              .maxInboundMessageSize(MAX_MESSAGE_BYTES_SIZE)
              .build()
              .start();
    }
    logger.info(
        "Server started, listening on "
            + luceneServerConfiguration.getReplicationPort()
            + " for replication messages");

    // Inform global state that the replication server is started, and it is safe to start indices
    globalState.replicationStarted(replicationServer.getPort());

    LuceneServerMonitoringServerInterceptor monitoringInterceptor =
        LuceneServerMonitoringServerInterceptor.create(
            Configuration.allMetrics()
                .withLatencyBuckets(luceneServerConfiguration.getMetricsBuckets())
                .withCollectorRegistry(collectorRegistry),
            serviceName,
            nodeName);
    /* The port on which the server should run */
    server =
        ServerBuilder.forPort(luceneServerConfiguration.getPort())
            .addService(ServerInterceptors.intercept(serverImpl, monitoringInterceptor))
            .addService(ProtoReflectionService.newInstance())
            .executor(
                ThreadPoolExecutorFactory.getThreadPoolExecutor(
                    ThreadPoolExecutorFactory.ExecutorType.LUCENESERVER,
                    luceneServerConfiguration.getThreadPoolConfiguration()))
            .maxInboundMessageSize(MAX_MESSAGE_BYTES_SIZE)
            .compressorRegistry(LuceneServerStubBuilder.COMPRESSOR_REGISTRY)
            .decompressorRegistry(LuceneServerStubBuilder.DECOMPRESSOR_REGISTRY)
            .build()
            .start();
    logger.info(
        "Server started, listening on " + luceneServerConfiguration.getPort() + " for messages");

    Runtime.getRuntime()
        .addShutdownHook(
            new Thread() {
              @Override
              public void run() {
                // Use stderr here since the logger may have been reset by its JVM shutdown hook.
                logger.error("*** shutting down gRPC server since JVM is shutting down");
                LuceneServer.this.stop();
                logger.error("*** server shut down");
              }
            });
  }

  private void stop() {
    if (server != null) {
      server.shutdown();
    }
    if (replicationServer != null) {
      replicationServer.shutdown();
    }
    pluginsService.shutdown();
  }

  /** Await termination on the main thread since the grpc library uses daemon threads. */
  private void blockUntilShutdown() throws InterruptedException {
    if (server != null) {
      server.awaitTermination();
    }
    if (replicationServer != null) {
      replicationServer.awaitTermination();
    }
  }

  /** Register prometheus metrics exposed by /status/metrics */
  private void registerMetrics(GlobalState globalState) {
    // register jvm metrics
    if (luceneServerConfiguration.getPublishJvmMetrics()) {
      DefaultExports.register(collectorRegistry);
    }
    // register thread pool metrics
    new ThreadPoolCollector().register(collectorRegistry);
    collectorRegistry.register(RejectionCounterWrapper.rejectionCounter);
    // register nrt metrics
    NrtMetrics.register(collectorRegistry);
    // register index metrics
    IndexMetrics.register(collectorRegistry);
    // register query cache metrics
    new QueryCacheCollector().register(collectorRegistry);
    // register deadline cancellation metrics
    DeadlineMetrics.register(collectorRegistry);
    // register directory size metrics
    new DirSizeCollector(globalState).register(collectorRegistry);
  }

  /** Main launches the server from the command line. */
  public static void main(String[] args) {
    System.exit(new CommandLine(new LuceneServerCommand()).execute(args));
  }

  @CommandLine.Command(
      name = "lucene-server",
      mixinStandardHelpOptions = true,
      versionProvider = com.yelp.nrtsearch.server.cli.VersionProvider.class,
      description = "Start NRT search server")
  public static class LuceneServerCommand implements Callable<Integer> {
    @CommandLine.Parameters(
        arity = "0..1",
        paramLabel = "server_yaml_config_file",
        description =
            "Optional yaml config file. Defaults to <resources>/lucene_server_default_configuration.yaml")
    private File optionalConfigFile;

    public Optional<File> maybeConfigFile() {
      return Optional.ofNullable(optionalConfigFile);
    }

    @Override
    public Integer call() throws Exception {
      LuceneServer luceneServer;
      try {
        Injector injector = Guice.createInjector(new LuceneServerModule(this));
        luceneServer = injector.getInstance(LuceneServer.class);
        luceneServer.start();
      } catch (Throwable t) {
        logger.error("Uncaught exception", t);
        throw t;
      }
      luceneServer.blockUntilShutdown();
      return 0;
    }
  }

  static class LuceneServerImpl extends LuceneServerGrpc.LuceneServerImplBase {
    private final JsonFormat.Printer protoMessagePrinter =
        JsonFormat.printer().omittingInsignificantWhitespace();
    private final GlobalState globalState;
    private final Archiver archiver;
    private final Archiver incArchiver;
    private final CollectorRegistry collectorRegistry;
    private final ThreadPoolExecutor searchThreadPoolExecutor;
    private final String archiveDirectory;
    private final boolean backupFromIncArchiver;

    /**
     * Constructor used with newer state handling. Defers initialization of global state until after
     * extendable components.
     *
     * @param configuration server configuration
     * @param archiver archiver for external file transfer
     * @param incArchiver archiver for incremental index data copy
     * @param collectorRegistry metrics collector registry
     * @param plugins loaded plugins
     * @throws IOException
     */
    LuceneServerImpl(
        LuceneServerConfiguration configuration,
        Archiver archiver,
        Archiver incArchiver,
        CollectorRegistry collectorRegistry,
        List<Plugin> plugins)
        throws IOException {
      this.archiver = archiver;
      this.incArchiver = incArchiver;
      this.archiveDirectory = configuration.getArchiveDirectory();
      this.collectorRegistry = collectorRegistry;
      this.backupFromIncArchiver = configuration.getBackupWithInArchiver();

      DeadlineUtils.setCancellationEnabled(configuration.getDeadlineCancellation());
      CompletionPostingsFormatUtil.setCompletionCodecLoadMode(
          configuration.getCompletionCodecLoadMode());

      initQueryCache(configuration);
      initExtendableComponents(configuration, plugins);

      this.globalState = GlobalState.createState(configuration, incArchiver, archiver);
      this.searchThreadPoolExecutor = globalState.getSearchThreadPoolExecutor();
    }

    @VisibleForTesting
    static void initQueryCache(LuceneServerConfiguration configuration) {
      QueryCacheConfig cacheConfig = configuration.getQueryCacheConfig();
      QueryCache queryCache = null;
      if (cacheConfig.getEnabled()) {
        queryCache =
            new NrtQueryCache(
                cacheConfig.getMaxQueries(),
                cacheConfig.getMaxMemoryBytes(),
                cacheConfig.getLeafPredicate(),
                cacheConfig.getSkipCacheFactor());
      }
      IndexSearcher.setDefaultQueryCache(queryCache);
    }

    private void initExtendableComponents(
        LuceneServerConfiguration configuration, List<Plugin> plugins) {
      AnalyzerCreator.initialize(configuration, plugins);
      CollectorCreator.initialize(configuration, plugins);
      CustomRequestProcessor.initialize(configuration, plugins);
      FetchTaskCreator.initialize(configuration, plugins);
      FieldDefCreator.initialize(configuration, plugins);
      RescorerCreator.initialize(configuration, plugins);
      ScriptService.initialize(configuration, plugins);
      SimilarityCreator.initialize(configuration, plugins);
    }

    /** Get the global cluster state. */
    public GlobalState getGlobalState() {
      return globalState;
    }

    /**
     * Set response compression on the provided {@link StreamObserver}. Should be a valid
     * compression type from the {@link LuceneServerStubBuilder#COMPRESSOR_REGISTRY}, or empty
     * string for default. Falls back to uncompressed on any error.
     *
     * @param compressionType compression type, or empty string
     * @param responseObserver observer to set compression on
     */
    private void setResponseCompression(
        String compressionType, StreamObserver<?> responseObserver) {
      if (!compressionType.isEmpty()) {
        try {
          ServerCallStreamObserver<?> serverCallStreamObserver =
              (ServerCallStreamObserver<?>) responseObserver;
          serverCallStreamObserver.setCompression(compressionType);
        } catch (Exception e) {
          logger.warn(
              "Unable to set response compression to type '" + compressionType + "' : " + e);
        }
      }
    }

    @Override
    public void createIndex(
        CreateIndexRequest req, StreamObserver<CreateIndexResponse> responseObserver) {
      logger.info("Received create index request: {}", req);
      String indexName = req.getIndexName();
      String validIndexNameRegex = "[A-z0-9_-]+";
      if (!indexName.matches(validIndexNameRegex)) {
        responseObserver.onError(
            Status.INVALID_ARGUMENT
                .withDescription(
                    String.format(
                        "Index name %s is invalid - must contain only a-z, A-Z or 0-9", indexName))
                .asRuntimeException());
        return;
      }

      try {
        IndexState indexState = globalState.createIndex(req);
        String response = String.format("Created Index name: %s", indexName);
        CreateIndexResponse reply = CreateIndexResponse.newBuilder().setResponse(response).build();
        responseObserver.onNext(reply);
        responseObserver.onCompleted();
      } catch (IllegalArgumentException e) {
        logger.warn("invalid IndexName: " + indexName, e);
        responseObserver.onError(
            Status.ALREADY_EXISTS
                .withDescription("invalid indexName: " + indexName)
                .augmentDescription("IllegalArgumentException()")
                .withCause(e)
                .asRuntimeException());
      } catch (Exception e) {
        logger.warn(
            "error while trying to save index state to disk for indexName: " + indexName, e);
        responseObserver.onError(
            Status.INTERNAL
                .withDescription(
                    "error while trying to save index state to disk for indexName: " + indexName)
                .augmentDescription(e.getMessage())
                .withCause(e)
                .asRuntimeException());
      }
    }

    @Override
    public void liveSettings(
        LiveSettingsRequest req, StreamObserver<LiveSettingsResponse> responseObserver) {
      logger.info("Received live settings request: {}", req);
      try {
        IndexState indexState = globalState.getIndex(req.getIndexName());
        LiveSettingsResponse reply = new LiveSettingsHandler().handle(indexState, req);
        logger.info("LiveSettingsHandler returned " + reply.toString());
        responseObserver.onNext(reply);
        responseObserver.onCompleted();
      } catch (IllegalArgumentException e) {
        logger.warn("index: " + req.getIndexName() + " was not yet created", e);
        responseObserver.onError(
            Status.ALREADY_EXISTS
                .withDescription("invalid indexName: " + req.getIndexName())
                .augmentDescription("IllegalArgumentException()")
                .withCause(e)
                .asRuntimeException());
      } catch (Exception e) {
        logger.warn(
            "error while trying to read index state dir for indexName: " + req.getIndexName(), e);
        responseObserver.onError(
            Status.INTERNAL
                .withDescription(
                    "error while trying to read index state dir for indexName: "
                        + req.getIndexName()
                        + "at rootDir: ")
                .augmentDescription("IOException()")
                .withCause(e)
                .asRuntimeException());
      }
    }

    @Override
    public void liveSettingsV2(
        LiveSettingsV2Request req, StreamObserver<LiveSettingsV2Response> responseObserver) {
      logger.info("Received live settings V2 request: {}", req);
      try {
        IndexStateManager indexStateManager = globalState.getIndexStateManager(req.getIndexName());
        LiveSettingsV2Response reply = LiveSettingsV2Handler.handle(indexStateManager, req);
        logger.info("LiveSettingsV2Handler returned " + JsonFormat.printer().print(reply));
        responseObserver.onNext(reply);
        responseObserver.onCompleted();
      } catch (IllegalArgumentException e) {
        logger.warn("index: " + req.getIndexName() + " was not yet created", e);
        responseObserver.onError(
            Status.ALREADY_EXISTS
                .withDescription("invalid indexName: " + req.getIndexName())
                .augmentDescription("IllegalArgumentException()")
                .withCause(e)
                .asRuntimeException());
      } catch (Exception e) {
        logger.warn(
            "error while trying to process live settings for indexName: " + req.getIndexName(), e);
        responseObserver.onError(
            Status.INTERNAL
                .withDescription(
                    "error while trying to process live settings for indexName: "
                        + req.getIndexName())
                .augmentDescription("Exception()")
                .withCause(e)
                .asRuntimeException());
      }
    }

    @Override
    public void registerFields(
        FieldDefRequest fieldDefRequest, StreamObserver<FieldDefResponse> responseObserver) {
      logger.info("Received register fields request: {}", fieldDefRequest);
      try {
        IndexStateManager indexStateManager =
            globalState.getIndexStateManager(fieldDefRequest.getIndexName());
        FieldDefResponse reply = FieldUpdateHandler.handle(indexStateManager, fieldDefRequest);
        logger.info("RegisterFieldsHandler registered fields " + reply);
        responseObserver.onNext(reply);
        responseObserver.onCompleted();
      } catch (IOException e) {
        logger.warn(
            "error while trying to read index state dir for indexName: "
                + fieldDefRequest.getIndexName(),
            e);
        responseObserver.onError(
            Status.INTERNAL
                .withDescription(
                    "error while trying to read index state dir for indexName: "
                        + fieldDefRequest.getIndexName())
                .augmentDescription("IOException()")
                .withCause(e)
                .asRuntimeException());
      } catch (Exception e) {
        logger.warn(
            "error while trying to RegisterFields for index " + fieldDefRequest.getIndexName(), e);
        responseObserver.onError(
            Status.INVALID_ARGUMENT
                .withDescription(
                    "error while trying to RegisterFields for index: "
                        + fieldDefRequest.getIndexName())
                .augmentDescription(e.getMessage())
                .asRuntimeException());
      }
    }

    @Override
    public void updateFields(
        FieldDefRequest fieldDefRequest, StreamObserver<FieldDefResponse> responseObserver) {
      logger.info("Received update fields request: {}", fieldDefRequest);
      try {
        IndexStateManager indexStateManager =
            globalState.getIndexStateManager(fieldDefRequest.getIndexName());
        FieldDefResponse reply = FieldUpdateHandler.handle(indexStateManager, fieldDefRequest);
        logger.info("UpdateFieldsHandler registered fields " + reply);
        responseObserver.onNext(reply);
        responseObserver.onCompleted();
      } catch (IOException e) {
        logger.warn(
            "error while trying to read index state dir for indexName: "
                + fieldDefRequest.getIndexName(),
            e);
        responseObserver.onError(
            Status.INTERNAL
                .withDescription(
                    "error while trying to read index state dir for indexName: "
                        + fieldDefRequest.getIndexName())
                .augmentDescription("IOException()")
                .withCause(e)
                .asRuntimeException());
      } catch (Exception e) {
        logger.warn(
            "error while trying to UpdateFieldsHandler for index " + fieldDefRequest.getIndexName(),
            e);
        responseObserver.onError(
            Status.INVALID_ARGUMENT
                .withDescription(
                    "error while trying to UpdateFieldsHandler for index: "
                        + fieldDefRequest.getIndexName())
                .augmentDescription(e.getMessage())
                .asRuntimeException());
      }
    }

    @Override
    public void settings(
        SettingsRequest settingsRequest, StreamObserver<SettingsResponse> responseObserver) {
      logger.info("Received settings request: {}", settingsRequest);
      try {
        IndexState indexState = globalState.getIndex(settingsRequest.getIndexName());
        SettingsResponse reply = new SettingsHandler().handle(indexState, settingsRequest);
        logger.info("SettingsHandler returned " + reply.toString());
        responseObserver.onNext(reply);
        responseObserver.onCompleted();
      } catch (IOException e) {
        logger.warn(
            "error while trying to read index state dir for indexName: "
                + settingsRequest.getIndexName(),
            e);
        responseObserver.onError(
            Status.INTERNAL
                .withDescription(
                    "error while trying to read index state dir for indexName: "
                        + settingsRequest.getIndexName())
                .augmentDescription("IOException()")
                .withCause(e)
                .asRuntimeException());
      } catch (Exception e) {
        logger.warn(
            "error while trying to update/get settings for index " + settingsRequest.getIndexName(),
            e);
        responseObserver.onError(
            Status.INVALID_ARGUMENT
                .withDescription(
                    "error while trying to update/get settings for index: "
                        + settingsRequest.getIndexName())
                .augmentDescription(e.getMessage())
                .asRuntimeException());
      }
    }

    @Override
    public void settingsV2(
        SettingsV2Request settingsRequest, StreamObserver<SettingsV2Response> responseObserver) {
      logger.info("Received settings V2 request: {}", settingsRequest);
      try {
        IndexStateManager indexStateManager =
            globalState.getIndexStateManager(settingsRequest.getIndexName());
        SettingsV2Response reply = SettingsV2Handler.handle(indexStateManager, settingsRequest);
        logger.info("SettingsV2Handler returned: " + JsonFormat.printer().print(reply));
        responseObserver.onNext(reply);
        responseObserver.onCompleted();
      } catch (IOException e) {
        logger.warn(
            "error while trying to read index state dir for indexName: "
                + settingsRequest.getIndexName(),
            e);
        responseObserver.onError(
            Status.INTERNAL
                .withDescription(
                    "error while trying to read index state dir for indexName: "
                        + settingsRequest.getIndexName())
                .augmentDescription("IOException()")
                .withCause(e)
                .asRuntimeException());
      } catch (Exception e) {
        logger.warn(
            "error while trying to update/get settings for index " + settingsRequest.getIndexName(),
            e);
        responseObserver.onError(
            Status.INVALID_ARGUMENT
                .withDescription(
                    "error while trying to update/get settings for index: "
                        + settingsRequest.getIndexName())
                .augmentDescription(e.getMessage())
                .asRuntimeException());
      }
    }

    @Override
    public void startIndex(
        StartIndexRequest startIndexRequest, StreamObserver<StartIndexResponse> responseObserver) {
      logger.info("Received start index request: {}", startIndexRequest);
      if (startIndexRequest.getIndexName().isEmpty()) {
        logger.warn("error while trying to start index with empty index name.");
        responseObserver.onError(
            Status.INVALID_ARGUMENT
                .withDescription(
                    String.format("error while trying to start index since indexName was empty."))
                .asRuntimeException());
        return;
      }
      try {
<<<<<<< HEAD
        StartIndexResponse reply = globalState.startIndex(startIndexRequest);

=======
        StartIndexResponse reply;
        if (globalState.getConfiguration().getStateConfig().useLegacyStateManagement()) {
          IndexState indexState;
          StartIndexHandler startIndexHandler =
              new StartIndexHandler(
                  archiver,
                  incArchiver,
                  archiveDirectory,
                  backupFromIncArchiver,
                  restoreFromIncArchiver,
                  true,
                  null,
                  globalState.getConfiguration().getDiscoveryFileUpdateIntervalMs());

          indexState =
              globalState.getIndex(
                  startIndexRequest.getIndexName(), startIndexRequest.hasRestore());
          reply = startIndexHandler.handle(indexState, startIndexRequest);
        } else {
          reply = globalState.startIndex(startIndexRequest);
        }
>>>>>>> 7b4949a1
        logger.info("StartIndexHandler returned " + reply.toString());
        responseObserver.onNext(reply);
        responseObserver.onCompleted();

      } catch (IOException e) {
        logger.warn(
            "error while trying to read index state dir for indexName: "
                + startIndexRequest.getIndexName(),
            e);
        responseObserver.onError(
            Status.INTERNAL
                .withDescription(
                    "error while trying to read index state dir for indexName: "
                        + startIndexRequest.getIndexName())
                .augmentDescription(e.getMessage())
                .withCause(e)
                .asRuntimeException());
      } catch (Exception e) {
        logger.warn("error while trying to start index " + startIndexRequest.getIndexName(), e);
        responseObserver.onError(
            Status.INVALID_ARGUMENT
                .withDescription(
                    "error while trying to start index: " + startIndexRequest.getIndexName())
                .augmentDescription(e.getMessage())
                .asRuntimeException());
      }
    }

    @Override
    public void startIndexV2(
        StartIndexV2Request startIndexRequest,
        StreamObserver<StartIndexResponse> responseObserver) {
      logger.info("Received start index v2 request: {}", startIndexRequest);
      try {
        if (globalState.getConfiguration().getStateConfig().useLegacyStateManagement()) {
          responseObserver.onError(
              new IllegalStateException("statIndexV2 not usable with legacy state management"));
          return;
        }

        StartIndexResponse reply = globalState.startIndexV2(startIndexRequest);
        logger.info("StartIndexV2Handler returned " + reply.toString());
        responseObserver.onNext(reply);
        responseObserver.onCompleted();
      } catch (IOException e) {
        logger.warn(
            "error while trying to read index state dir for indexName: "
                + startIndexRequest.getIndexName(),
            e);
        responseObserver.onError(
            Status.INTERNAL
                .withDescription(
                    "error while trying to read index state dir for indexName: "
                        + startIndexRequest.getIndexName())
                .augmentDescription(e.getMessage())
                .withCause(e)
                .asRuntimeException());
      } catch (Exception e) {
        logger.warn("error while trying to start index " + startIndexRequest.getIndexName(), e);
        responseObserver.onError(
            Status.INVALID_ARGUMENT
                .withDescription(
                    "error while trying to start index: " + startIndexRequest.getIndexName())
                .augmentDescription(e.getMessage())
                .asRuntimeException());
      }
    }

    @Override
    public StreamObserver<AddDocumentRequest> addDocuments(
        StreamObserver<AddDocumentResponse> responseObserver) {

      return new StreamObserver<AddDocumentRequest>() {
        Multimap<String, Future<Long>> futures = HashMultimap.create();
        // Map of {indexName: addDocumentRequestQueue}
        Map<String, ArrayBlockingQueue<AddDocumentRequest>> addDocumentRequestQueueMap =
            new ConcurrentHashMap<>();
        // Map of {indexName: count}
        Map<String, Long> countMap = new ConcurrentHashMap<>();
        private static final int DEFAULT_MAX_BUFFER_LEN = 100;

        private int getAddDocumentsMaxBufferLen(String indexName) {
          try {
            return globalState.getIndex(indexName).getAddDocumentsMaxBufferLen();
          } catch (Exception e) {
            logger.warn(
                String.format(
                    "error while trying to get addDocumentsMaxBufferLen from"
                        + "liveSettings of index %s. Using DEFAULT_MAX_BUFFER_LEN %d.",
                    indexName, DEFAULT_MAX_BUFFER_LEN),
                e);
            return DEFAULT_MAX_BUFFER_LEN;
          }
        }

        private ArrayBlockingQueue<AddDocumentRequest> getAddDocumentRequestQueue(
            String indexName) {
          if (addDocumentRequestQueueMap.containsKey(indexName)) {
            return addDocumentRequestQueueMap.get(indexName);
          } else {
            int addDocumentsMaxBufferLen = getAddDocumentsMaxBufferLen(indexName);
            ArrayBlockingQueue<AddDocumentRequest> addDocumentRequestQueue =
                new ArrayBlockingQueue<>(addDocumentsMaxBufferLen);
            addDocumentRequestQueueMap.put(indexName, addDocumentRequestQueue);
            return addDocumentRequestQueue;
          }
        }

        private long getCount(String indexName) {
          return countMap.getOrDefault(indexName, 0L);
        }

        private void incrementCount(String indexName) {
          if (countMap.containsKey(indexName)) {
            countMap.put(indexName, countMap.get(indexName) + 1);
          } else {
            countMap.put(indexName, 1L);
          }
        }

        @Override
        public void onNext(AddDocumentRequest addDocumentRequest) {
          String indexName = addDocumentRequest.getIndexName();
          ArrayBlockingQueue<AddDocumentRequest> addDocumentRequestQueue =
              getAddDocumentRequestQueue(indexName);
          logger.debug(
              String.format(
                  "onNext, index: %s, addDocumentRequestQueue size: %s",
                  indexName, addDocumentRequestQueue.size()));
          incrementCount(indexName);
          addDocumentRequestQueue.add(addDocumentRequest);
          if (addDocumentRequestQueue.remainingCapacity() == 0) {
            logger.debug(
                String.format(
                    "indexing addDocumentRequestQueue size: %s, total: %s",
                    addDocumentRequestQueue.size(), getCount(indexName)));
            try {
              List<AddDocumentRequest> addDocRequestList = new ArrayList<>(addDocumentRequestQueue);
              Future<Long> future =
                  globalState.submitIndexingTask(
                      new DocumentIndexer(globalState, addDocRequestList, indexName));
              futures.put(indexName, future);
            } catch (Exception e) {
              responseObserver.onError(e);
            } finally {
              addDocumentRequestQueue.clear();
            }
          }
        }

        @Override
        public void onError(Throwable t) {
          logger.warn("addDocuments Cancelled", t);
          responseObserver.onError(t);
        }

        private String onCompletedForIndex(String indexName) {
          ArrayBlockingQueue<AddDocumentRequest> addDocumentRequestQueue =
              getAddDocumentRequestQueue(indexName);
          logger.debug(
              String.format(
                  "onCompleted, addDocumentRequestQueue: %s", addDocumentRequestQueue.size()));
          long highestGen = -1;
          try {
            // index the left over docs
            if (!addDocumentRequestQueue.isEmpty()) {
              logger.debug(
                  String.format(
                      "indexing left over addDocumentRequestQueue of size: %s",
                      addDocumentRequestQueue.size()));
              List<AddDocumentRequest> addDocRequestList = new ArrayList<>(addDocumentRequestQueue);
              // Since we are already running in the indexing threadpool run the indexing job
              // for remaining documents directly. This serializes indexing remaining documents for
              // multiple indices but avoids deadlocking if there aren't more threads than the
              // maximum
              // number of parallel addDocuments calls.
              long gen =
                  new DocumentIndexer(globalState, addDocRequestList, indexName).runIndexingJob();
              if (gen > highestGen) {
                highestGen = gen;
              }
            }
            // collect futures, block if needed
            int numIndexingChunks = futures.size();
            long t0 = System.nanoTime();
            for (Future<Long> result : futures.get(indexName)) {
              Long gen = result.get();
              logger.debug("Indexing returned sequence-number {}", gen);
              if (gen > highestGen) {
                highestGen = gen;
              }
            }
            long t1 = System.nanoTime();
            logger.debug(
                "Indexing job completed for {} docs, in {} chunks, with latest sequence number: {}, took: {} micro seconds",
                getCount(indexName),
                numIndexingChunks,
                highestGen,
                ((t1 - t0) / 1000));
            return String.valueOf(highestGen);
          } catch (Exception e) {
            logger.warn("error while trying to addDocuments", e);
            throw Status.INTERNAL
                .withDescription("error while trying to addDocuments ")
                .augmentDescription(e.getMessage())
                .withCause(e)
                .asRuntimeException();
          } finally {
            addDocumentRequestQueue.clear();
            countMap.put(indexName, 0L);
          }
        }

        @Override
        public void onCompleted() {
          try {
            globalState.submitIndexingTask(
                () -> {
                  try {
                    // TODO: this should return a map on index to genId in the response
                    String genId = "-1";
                    for (String indexName : addDocumentRequestQueueMap.keySet()) {
                      genId = onCompletedForIndex(indexName);
                    }
                    responseObserver.onNext(
                        AddDocumentResponse.newBuilder()
                            .setGenId(genId)
                            .setPrimaryId(globalState.getEphemeralId())
                            .build());
                    responseObserver.onCompleted();
                  } catch (Throwable t) {
                    responseObserver.onError(t);
                  }
                  return null;
                });
          } catch (RejectedExecutionException e) {
            logger.error("Threadpool is full, unable to submit indexing completion job");
            responseObserver.onError(
                Status.RESOURCE_EXHAUSTED
                    .withDescription("Threadpool is full, unable to submit indexing completion job")
                    .augmentDescription(e.getMessage())
                    .asRuntimeException());
          }
        }
      };
    }

    @Override
    public void refresh(
        RefreshRequest refreshRequest,
        StreamObserver<RefreshResponse> refreshResponseStreamObserver) {
      try {
        IndexState indexState = globalState.getIndex(refreshRequest.getIndexName());
        final ShardState shardState = indexState.getShard(0);
        long t0 = System.nanoTime();
        shardState.maybeRefreshBlocking();
        long t1 = System.nanoTime();
        double refreshTimeMs = (t1 - t0) / 1000000.0;
        RefreshResponse reply =
            RefreshResponse.newBuilder().setRefreshTimeMS(refreshTimeMs).build();
        logger.info(
            String.format(
                "RefreshHandler refreshed index: %s in %f",
                refreshRequest.getIndexName(), refreshTimeMs));
        refreshResponseStreamObserver.onNext(reply);
        refreshResponseStreamObserver.onCompleted();
      } catch (IOException e) {
        logger.warn(
            "error while trying to read index state dir for indexName: "
                + refreshRequest.getIndexName(),
            e);
        refreshResponseStreamObserver.onError(
            Status.INTERNAL
                .withDescription(
                    "error while trying to read index state dir for indexName: "
                        + refreshRequest.getIndexName())
                .augmentDescription(e.getMessage())
                .withCause(e)
                .asRuntimeException());
      } catch (Exception e) {
        logger.warn("error while trying to refresh index " + refreshRequest.getIndexName(), e);
        refreshResponseStreamObserver.onError(
            Status.UNKNOWN
                .withDescription(
                    "error while trying to refresh index: " + refreshRequest.getIndexName())
                .augmentDescription(e.getMessage())
                .asRuntimeException());
      }
    }

    @Override
    public void commit(
        CommitRequest commitRequest, StreamObserver<CommitResponse> commitResponseStreamObserver) {
      try {
        globalState.submitIndexingTask(
            Context.current()
                .wrap(
                    () -> {
                      try {
                        IndexState indexState = globalState.getIndex(commitRequest.getIndexName());
                        long gen = indexState.commit(backupFromIncArchiver);
                        CommitResponse reply =
                            CommitResponse.newBuilder()
                                .setGen(gen)
                                .setPrimaryId(globalState.getEphemeralId())
                                .build();
                        logger.debug(
                            String.format(
                                "CommitHandler committed to index: %s for sequenceId: %s",
                                commitRequest.getIndexName(), gen));
                        commitResponseStreamObserver.onNext(reply);
                        commitResponseStreamObserver.onCompleted();
                      } catch (IOException e) {
                        logger.warn(
                            "error while trying to read index state dir for indexName: "
                                + commitRequest.getIndexName(),
                            e);
                        commitResponseStreamObserver.onError(
                            Status.INTERNAL
                                .withDescription(
                                    "error while trying to read index state dir for indexName: "
                                        + commitRequest.getIndexName())
                                .augmentDescription(e.getMessage())
                                .withCause(e)
                                .asRuntimeException());
                      } catch (Exception e) {
                        logger.warn(
                            "error while trying to commit to  index "
                                + commitRequest.getIndexName(),
                            e);
                        if (e instanceof StatusRuntimeException) {
                          commitResponseStreamObserver.onError(e);
                        } else {
                          commitResponseStreamObserver.onError(
                              Status.UNKNOWN
                                  .withDescription(
                                      "error while trying to commit to index: "
                                          + commitRequest.getIndexName())
                                  .augmentDescription(e.getMessage())
                                  .asRuntimeException());
                        }
                      }
                      return null;
                    }));
      } catch (RejectedExecutionException e) {
        logger.error(
            "Threadpool is full, unable to submit commit to index {}",
            commitRequest.getIndexName());
        commitResponseStreamObserver.onError(
            Status.RESOURCE_EXHAUSTED
                .withDescription(
                    "Threadpool is full, unable to submit commit to index: "
                        + commitRequest.getIndexName())
                .augmentDescription(e.getMessage())
                .asRuntimeException());
      }
    }

    @Override
    public void stats(
        StatsRequest statsRequest, StreamObserver<StatsResponse> statsResponseStreamObserver) {
      try {
        IndexState indexState = globalState.getIndex(statsRequest.getIndexName());
        indexState.verifyStarted();
        StatsResponse reply = new StatsRequestHandler().handle(indexState, statsRequest);
        logger.debug(String.format("StatsHandler retrieved stats for index: %s ", reply));
        statsResponseStreamObserver.onNext(reply);
        statsResponseStreamObserver.onCompleted();
      } catch (IOException e) {
        logger.warn(
            "error while trying to read index state dir for indexName: "
                + statsRequest.getIndexName(),
            e);
        statsResponseStreamObserver.onError(
            Status.INTERNAL
                .withDescription(
                    "error while trying to read index state dir for indexName: "
                        + statsRequest.getIndexName())
                .augmentDescription(e.getMessage())
                .withCause(e)
                .asRuntimeException());
      } catch (Exception e) {
        logger.warn(
            "error while trying to retrieve stats for index " + statsRequest.getIndexName(), e);
        statsResponseStreamObserver.onError(
            Status.UNKNOWN
                .withDescription(
                    "error while trying to retrieve stats for index: "
                        + statsRequest.getIndexName())
                .augmentDescription(e.getMessage())
                .asRuntimeException());
      }
    }

    @Override
    public void search(
        SearchRequest searchRequest, StreamObserver<SearchResponse> searchResponseStreamObserver) {
      try {
        IndexState indexState = globalState.getIndex(searchRequest.getIndexName());
        setResponseCompression(
            searchRequest.getResponseCompression(), searchResponseStreamObserver);
        SearchHandler searchHandler = new SearchHandler(searchThreadPoolExecutor);
        SearchResponse reply = searchHandler.handle(indexState, searchRequest);
        searchResponseStreamObserver.onNext(reply);
        searchResponseStreamObserver.onCompleted();
      } catch (IOException e) {
        logger.warn(
            "error while trying to read index state dir for indexName: "
                + searchRequest.getIndexName(),
            e);
        searchResponseStreamObserver.onError(
            Status.INTERNAL
                .withDescription(
                    "error while trying to read index state dir for indexName: "
                        + searchRequest.getIndexName())
                .augmentDescription(e.getMessage())
                .withCause(e)
                .asRuntimeException());
      } catch (Exception e) {
        String searchRequestJson = null;
        try {
          searchRequestJson = protoMessagePrinter.print(searchRequest);
        } catch (InvalidProtocolBufferException ignored) {
          // Ignore as invalid proto would have thrown an exception earlier
        }
        logger.warn(
            String.format(
                "error while trying to execute search for index %s: request: %s",
                searchRequest.getIndexName(), searchRequestJson),
            e);
        if (e instanceof StatusRuntimeException) {
          searchResponseStreamObserver.onError(e);
        } else {
          searchResponseStreamObserver.onError(
              Status.UNKNOWN
                  .withDescription(
                      String.format(
                          "error while trying to execute search for index %s. check logs for full searchRequest.",
                          searchRequest.getIndexName()))
                  .augmentDescription(e.getMessage())
                  .asRuntimeException());
        }
      }
    }

    @Override
    public void searchV2(
        SearchRequest searchRequest, StreamObserver<Any> searchResponseStreamObserver) {
      try {
        IndexState indexState = globalState.getIndex(searchRequest.getIndexName());
        setResponseCompression(
            searchRequest.getResponseCompression(), searchResponseStreamObserver);
        SearchHandler searchHandler = new SearchHandler(searchThreadPoolExecutor);
        SearchResponse reply = searchHandler.handle(indexState, searchRequest);
        searchResponseStreamObserver.onNext(Any.pack(reply));
        searchResponseStreamObserver.onCompleted();
      } catch (IOException e) {
        logger.warn(
            "error while trying to read index state dir for indexName: "
                + searchRequest.getIndexName(),
            e);
        searchResponseStreamObserver.onError(
            Status.INTERNAL
                .withDescription(
                    "error while trying to read index state dir for indexName: "
                        + searchRequest.getIndexName())
                .augmentDescription(e.getMessage())
                .withCause(e)
                .asRuntimeException());
      } catch (Exception e) {
        String searchRequestJson = null;
        try {
          searchRequestJson = protoMessagePrinter.print(searchRequest);
        } catch (InvalidProtocolBufferException ignored) {
          // Ignore as invalid proto would have thrown an exception earlier
        }
        logger.warn(
            String.format(
                "error while trying to execute search for index %s: request: %s",
                searchRequest.getIndexName(), searchRequestJson),
            e);
        if (e instanceof StatusRuntimeException) {
          searchResponseStreamObserver.onError(e);
        } else {
          searchResponseStreamObserver.onError(
              Status.UNKNOWN
                  .withDescription(
                      String.format(
                          "error while trying to execute search for index %s. check logs for full searchRequest.",
                          searchRequest.getIndexName()))
                  .augmentDescription(e.getMessage())
                  .asRuntimeException());
        }
      }
    }

    @Override
    public void delete(
        AddDocumentRequest addDocumentRequest,
        StreamObserver<AddDocumentResponse> responseObserver) {
      try {
        IndexState indexState = globalState.getIndex(addDocumentRequest.getIndexName());
        AddDocumentResponse reply =
            new DeleteDocumentsHandler().handle(indexState, addDocumentRequest);
        logger.debug("DeleteDocumentsHandler returned " + reply.toString());
        responseObserver.onNext(reply);
        responseObserver.onCompleted();
      } catch (Exception e) {
        logger.warn(
            "error while trying to delete documents for index " + addDocumentRequest.getIndexName(),
            e);
        responseObserver.onError(
            Status.INVALID_ARGUMENT
                .withDescription(
                    "error while trying to delete documents for index: "
                        + addDocumentRequest.getIndexName())
                .augmentDescription(e.getMessage())
                .asRuntimeException());
      }
    }

    @Override
    public void deleteByQuery(
        DeleteByQueryRequest deleteByQueryRequest,
        StreamObserver<AddDocumentResponse> responseObserver) {
      try {
        IndexState indexState = globalState.getIndex(deleteByQueryRequest.getIndexName());
        AddDocumentResponse reply =
            new DeleteByQueryHandler().handle(indexState, deleteByQueryRequest);
        logger.debug("DeleteDocumentsHandler returned " + reply.toString());
        responseObserver.onNext(reply);
        responseObserver.onCompleted();
      } catch (Exception e) {
        logger.warn(
            "Error while trying to delete documents from index: {}",
            deleteByQueryRequest.getIndexName(),
            e);
        responseObserver.onError(
            Status.INVALID_ARGUMENT
                .withDescription(
                    "Error while trying to delete documents from index: "
                        + deleteByQueryRequest.getIndexName())
                .augmentDescription(e.getMessage())
                .asRuntimeException());
      }
    }

    @Override
    public void deleteAll(
        DeleteAllDocumentsRequest deleteAllDocumentsRequest,
        StreamObserver<DeleteAllDocumentsResponse> responseObserver) {
      logger.info("Received delete all documents request: {}", deleteAllDocumentsRequest);
      try {
        IndexState indexState = globalState.getIndex(deleteAllDocumentsRequest.getIndexName());
        DeleteAllDocumentsResponse reply =
            new DeleteAllDocumentsHandler().handle(indexState, deleteAllDocumentsRequest);
        logger.info("DeleteAllDocumentsHandler returned " + reply.toString());
        responseObserver.onNext(reply);
        responseObserver.onCompleted();
      } catch (Exception e) {
        logger.warn(
            "error while trying to deleteAll for index " + deleteAllDocumentsRequest.getIndexName(),
            e);
        responseObserver.onError(
            Status.INVALID_ARGUMENT
                .withDescription(
                    "error while trying to deleteAll for index: "
                        + deleteAllDocumentsRequest.getIndexName())
                .augmentDescription(e.getMessage())
                .asRuntimeException());
      }
    }

    @Override
    public void deleteIndex(
        DeleteIndexRequest deleteIndexRequest,
        StreamObserver<DeleteIndexResponse> responseObserver) {
      logger.info("Received delete index request: {}", deleteIndexRequest);
      try {
        IndexState indexState = globalState.getIndex(deleteIndexRequest.getIndexName());
        DeleteIndexResponse reply = new DeleteIndexHandler().handle(indexState, deleteIndexRequest);
        logger.info("DeleteIndexHandler returned " + reply.toString());
        responseObserver.onNext(reply);
        responseObserver.onCompleted();
      } catch (Exception e) {
        logger.warn("error while trying to delete index " + deleteIndexRequest.getIndexName(), e);
        responseObserver.onError(
            Status.INVALID_ARGUMENT
                .withDescription(
                    "error while trying to delete index: " + deleteIndexRequest.getIndexName())
                .augmentDescription(e.getMessage())
                .asRuntimeException());
      }
    }

    @Override
    public void stopIndex(
        StopIndexRequest stopIndexRequest, StreamObserver<DummyResponse> responseObserver) {
      logger.info("Received stop index request: {}", stopIndexRequest);
      try {
        DummyResponse reply = globalState.stopIndex(stopIndexRequest);

        logger.info("StopIndexHandler returned " + reply.toString());
        responseObserver.onNext(reply);
        responseObserver.onCompleted();
      } catch (Exception e) {
        logger.warn("error while trying to stop index " + stopIndexRequest.getIndexName(), e);
        responseObserver.onError(
            Status.INVALID_ARGUMENT
                .withDescription(
                    "error while trying to stop index: " + stopIndexRequest.getIndexName())
                .augmentDescription(e.getMessage())
                .asRuntimeException());
      }
    }

    @Override
    public void reloadState(
        ReloadStateRequest request, StreamObserver<ReloadStateResponse> responseObserver) {
      try {
        if (globalState.getConfiguration().getIndexStartConfig().getMode().equals(Mode.REPLICA)) {
          globalState.reloadStateFromBackend();
        } else {
          logger.info("Skip reloading state since it is not replica");
        }
        ReloadStateResponse reloadStateResponse = ReloadStateResponse.newBuilder().build();
        responseObserver.onNext(reloadStateResponse);
        responseObserver.onCompleted();
      } catch (Exception e) {
        logger.warn("error while trying to sync the index state", e);
        responseObserver.onError(
            Status.INTERNAL
                .withDescription("error while trying to sync the index state")
                .augmentDescription(e.getMessage())
                .asRuntimeException());
      }
    }

    @Override
    public void status(
        HealthCheckRequest request, StreamObserver<HealthCheckResponse> responseObserver) {
      try {
        HealthCheckResponse reply =
            HealthCheckResponse.newBuilder().setHealth(TransferStatusCode.Done).build();
        logger.debug("HealthCheckResponse returned " + reply.toString());
        responseObserver.onNext(reply);
        responseObserver.onCompleted();
      } catch (Exception e) {
        logger.warn("error while trying to get status", e);
        responseObserver.onError(
            Status.INVALID_ARGUMENT
                .withDescription("error while trying to get status")
                .augmentDescription(e.getMessage())
                .asRuntimeException());
      }
    }

    /**
     * Returns a valid response only if all indices in {@link GlobalState} are started or if any
     * index names are provided in {@link ReadyCheckRequest} returns a valid response if those
     * specific indices are started.
     */
    @Override
    public void ready(
        ReadyCheckRequest request, StreamObserver<HealthCheckResponse> responseObserver) {
      Set<String> indexNames;

      // If specific index names are provided we will check only those indices, otherwise check all
      if (request.getIndexNames().isEmpty()) {
        indexNames = globalState.getIndicesToStart();
      } else {
        List<String> indexNamesToCheck = COMMA_SPLITTER.splitToList(request.getIndexNames());

        Set<String> allIndices = globalState.getIndexNames();

        Sets.SetView<String> nonExistentIndices =
            Sets.difference(Set.copyOf(indexNamesToCheck), allIndices);
        if (!nonExistentIndices.isEmpty()) {
          logger.warn("Indices: {} do not exist", nonExistentIndices);
          responseObserver.onError(
              Status.UNAVAILABLE
                  .withDescription(String.format("Indices do not exist: %s", nonExistentIndices))
                  .asRuntimeException());
          return;
        }

        indexNames =
            allIndices.stream().filter(indexNamesToCheck::contains).collect(Collectors.toSet());
      }

      try {
        List<String> indicesNotStarted = new ArrayList<>();
        for (String indexName : indexNames) {
          // The ready endpoint should skip loading index state
          IndexState indexState = globalState.getIndex(indexName, true);
          if (!indexState.isStarted()) {
            indicesNotStarted.add(indexName);
          }
        }

        if (indicesNotStarted.isEmpty()) {
          HealthCheckResponse reply =
              HealthCheckResponse.newBuilder().setHealth(TransferStatusCode.Done).build();
          logger.debug("Ready check returned " + reply.toString());
          responseObserver.onNext(reply);
          responseObserver.onCompleted();
        } else {
          logger.warn("Indices not started: {}", indicesNotStarted);
          responseObserver.onError(
              Status.UNAVAILABLE
                  .withDescription(String.format("Indices not started: %s", indicesNotStarted))
                  .asRuntimeException());
        }
      } catch (Exception e) {
        logger.warn("error while trying to check if all required indices are started", e);
        responseObserver.onError(
            Status.INVALID_ARGUMENT
                .withDescription("error while trying to check if all required indices are started")
                .augmentDescription(e.getMessage())
                .asRuntimeException());
      }
    }

    @Override
    public void buildSuggest(
        BuildSuggestRequest buildSuggestRequest,
        StreamObserver<BuildSuggestResponse> responseObserver) {
      try {
        IndexState indexState = globalState.getIndex(buildSuggestRequest.getIndexName());
        BuildSuggestHandler buildSuggestHandler = new BuildSuggestHandler(searchThreadPoolExecutor);
        BuildSuggestResponse reply = buildSuggestHandler.handle(indexState, buildSuggestRequest);
        logger.info(String.format("BuildSuggestHandler returned results %s", reply.toString()));
        responseObserver.onNext(reply);
        responseObserver.onCompleted();
      } catch (Exception e) {
        logger.warn(
            String.format(
                "error while trying to build suggester %s for index %s",
                buildSuggestRequest.getSuggestName(), buildSuggestRequest.getIndexName()),
            e);
        responseObserver.onError(
            Status.UNKNOWN
                .withDescription(
                    String.format(
                        "error while trying to build suggester %s for index %s",
                        buildSuggestRequest.getSuggestName(), buildSuggestRequest.getIndexName()))
                .augmentDescription(e.getMessage())
                .asRuntimeException());
      }
    }

    @Override
    public void suggestLookup(
        SuggestLookupRequest suggestLookupRequest,
        StreamObserver<SuggestLookupResponse> responseObserver) {
      try {
        IndexState indexState = globalState.getIndex(suggestLookupRequest.getIndexName());
        SuggestLookupHandler suggestLookupHandler = new SuggestLookupHandler();
        SuggestLookupResponse reply = suggestLookupHandler.handle(indexState, suggestLookupRequest);
        logger.info(String.format("SuggestLookupHandler returned results %s", reply.toString()));
        responseObserver.onNext(reply);
        responseObserver.onCompleted();
      } catch (Exception e) {
        logger.warn(
            String.format(
                "error while trying to lookup suggester %s for index %s",
                suggestLookupRequest.getSuggestName(), suggestLookupRequest.getIndexName()),
            e);
        responseObserver.onError(
            Status.UNKNOWN
                .withDescription(
                    String.format(
                        "error while trying to lookup suggester %s for index %s",
                        suggestLookupRequest.getSuggestName(), suggestLookupRequest.getIndexName()))
                .augmentDescription(e.getMessage())
                .asRuntimeException());
      }
    }

    @Override
    public void updateSuggest(
        BuildSuggestRequest buildSuggestRequest,
        StreamObserver<BuildSuggestResponse> responseObserver) {
      try {
        IndexState indexState = globalState.getIndex(buildSuggestRequest.getIndexName());
        UpdateSuggestHandler updateSuggestHandler = new UpdateSuggestHandler();
        BuildSuggestResponse reply = updateSuggestHandler.handle(indexState, buildSuggestRequest);
        logger.info(String.format("UpdateSuggestHandler returned results %s", reply.toString()));
        responseObserver.onNext(reply);
        responseObserver.onCompleted();
      } catch (Exception e) {
        logger.warn(
            String.format(
                "error while trying to update suggester %s for index %s",
                buildSuggestRequest.getSuggestName(), buildSuggestRequest.getIndexName()),
            e);
        responseObserver.onError(
            Status.UNKNOWN
                .withDescription(
                    String.format(
                        "error while trying to update suggester %s for index %s",
                        buildSuggestRequest.getSuggestName(), buildSuggestRequest.getIndexName()))
                .augmentDescription(e.getMessage())
                .asRuntimeException());
      }
    }

    @Override
    public void createSnapshot(
        CreateSnapshotRequest createSnapshotRequest,
        StreamObserver<CreateSnapshotResponse> responseObserver) {
      try {
        IndexState indexState = globalState.getIndex(createSnapshotRequest.getIndexName());
        CreateSnapshotHandler createSnapshotHandler = new CreateSnapshotHandler();
        CreateSnapshotResponse reply =
            createSnapshotHandler.handle(indexState, createSnapshotRequest);
        logger.info(String.format("CreateSnapshotHandler returned results %s", reply.toString()));
        responseObserver.onNext(reply);
        responseObserver.onCompleted();
      } catch (Exception e) {
        logger.warn(
            String.format(
                "error while trying to createSnapshot for index %s",
                createSnapshotRequest.getIndexName()),
            e);
        responseObserver.onError(
            Status.UNKNOWN
                .withDescription(
                    String.format(
                        "error while trying to createSnapshot for index %s",
                        createSnapshotRequest.getIndexName()))
                .augmentDescription(e.getMessage())
                .asRuntimeException());
      }
    }

    @Override
    public void releaseSnapshot(
        ReleaseSnapshotRequest releaseSnapshotRequest,
        StreamObserver<ReleaseSnapshotResponse> responseObserver) {
      try {
        IndexState indexState = globalState.getIndex(releaseSnapshotRequest.getIndexName());
        ReleaseSnapshotHandler releaseSnapshotHandler = new ReleaseSnapshotHandler();
        ReleaseSnapshotResponse reply =
            releaseSnapshotHandler.handle(indexState, releaseSnapshotRequest);
        logger.info(String.format("CreateSnapshotHandler returned results %s", reply.toString()));
        responseObserver.onNext(reply);
        responseObserver.onCompleted();
      } catch (Exception e) {
        logger.warn(
            String.format(
                "error while trying to releaseSnapshot for index %s",
                releaseSnapshotRequest.getIndexName()),
            e);
        responseObserver.onError(
            Status.UNKNOWN
                .withDescription(
                    String.format(
                        "error while trying to releaseSnapshot for index %s",
                        releaseSnapshotRequest.getIndexName()))
                .augmentDescription(e.getMessage())
                .asRuntimeException());
      }
    }

    @Override
    public void getAllSnapshotIndexGen(
        GetAllSnapshotGenRequest request,
        StreamObserver<GetAllSnapshotGenResponse> responseObserver) {
      try {
        Set<Long> snapshotGens =
            globalState.getIndex(request.getIndexName()).getShard(0).snapshotGenToVersion.keySet();
        GetAllSnapshotGenResponse response =
            GetAllSnapshotGenResponse.newBuilder().addAllIndexGens(snapshotGens).build();
        responseObserver.onNext(response);
        responseObserver.onCompleted();
      } catch (IOException e) {
        logger.error(
            "Error getting all snapshotted index gens for index: {}", request.getIndexName(), e);
        responseObserver.onError(e);
      }
    }

    @Override
    public void backupIndex(
        BackupIndexRequest backupIndexRequest,
        StreamObserver<BackupIndexResponse> responseObserver) {
      logger.info("Received backup index request: {}", backupIndexRequest);
      try {
        IndexState indexState = globalState.getIndex(backupIndexRequest.getIndexName());
        BackupIndexRequestHandler backupIndexRequestHandler =
            new BackupIndexRequestHandler(
                archiver, incArchiver, archiveDirectory, backupFromIncArchiver);
        BackupIndexResponse reply =
            backupIndexRequestHandler.handle(indexState, backupIndexRequest);
        logger.info(String.format("BackupRequestHandler returned results %s", reply.toString()));
        responseObserver.onNext(reply);
        responseObserver.onCompleted();
      } catch (Exception e) {
        logger.warn(
            String.format(
                "error while trying to backupIndex for index: %s for service: %s, resource: %s",
                backupIndexRequest.getIndexName(),
                backupIndexRequest.getServiceName(),
                backupIndexRequest.getResourceName()),
            e);
        responseObserver.onError(
            Status.UNKNOWN
                .withCause(e)
                .withDescription(
                    String.format(
                        "error while trying to backupIndex for index %s for service: %s, resource: %s",
                        backupIndexRequest.getIndexName(),
                        backupIndexRequest.getServiceName(),
                        backupIndexRequest.getResourceName()))
                .augmentDescription(e.getMessage())
                .asRuntimeException());
      }
    }

    @Override
    public void deleteIndexBackup(
        DeleteIndexBackupRequest request,
        StreamObserver<DeleteIndexBackupResponse> responseObserver) {
      try {
        IndexState indexState = globalState.getIndex(request.getIndexName());
        DeleteIndexBackupHandler backupIndexRequestHandler = new DeleteIndexBackupHandler(archiver);
        DeleteIndexBackupResponse reply = backupIndexRequestHandler.handle(indexState, request);
        logger.info("DeleteIndexBackupHandler returned results {}", reply.toString());
        responseObserver.onNext(reply);
        responseObserver.onCompleted();
      } catch (Exception e) {
        logger.warn(
            "error while trying to deleteIndexBackup for index: {} for service: {}, resource: {}, nDays: {}",
            request.getIndexName(),
            request.getServiceName(),
            request.getResourceName(),
            request.getNDays(),
            e);
        responseObserver.onError(
            Status.UNKNOWN
                .withCause(e)
                .withDescription(
                    String.format(
                        "error while trying to deleteIndexBackup for index %s for service: %s, resource: %s, nDays: %s",
                        request.getIndexName(),
                        request.getServiceName(),
                        request.getResourceName(),
                        request.getNDays()))
                .augmentDescription(e.getMessage())
                .asRuntimeException());
      }
    }

    @Override
    public void backupWarmingQueries(
        BackupWarmingQueriesRequest request,
        StreamObserver<BackupWarmingQueriesResponse> responseObserver) {
      logger.info("Received backup warming queries request: {}", request);
      String index = request.getIndex();
      try {
        IndexState indexState = globalState.getIndex(index);
        Warmer warmer = indexState.getWarmer();
        if (warmer == null) {
          logger.warn("Unable to backup warming queries as warmer not found for index: {}", index);
          responseObserver.onError(
              Status.UNKNOWN
                  .withDescription(
                      "Unable to backup warming queries as warmer not found for index: " + index)
                  .asRuntimeException());
          return;
        }
        int numQueriesThreshold = request.getNumQueriesThreshold();
        int numWarmingRequests = warmer.getNumWarmingRequests();
        if (numQueriesThreshold > 0 && numWarmingRequests < numQueriesThreshold) {
          logger.warn(
              "Unable to backup warming queries since warmer has {} requests, which is less than threshold {}",
              numWarmingRequests,
              numQueriesThreshold);
          responseObserver.onError(
              Status.UNKNOWN
                  .withDescription(
                      String.format(
                          "Unable to backup warming queries since warmer has %s requests, which is less than threshold %s",
                          numWarmingRequests, numQueriesThreshold))
                  .asRuntimeException());
          return;
        }
        int uptimeMinutesThreshold = request.getUptimeMinutesThreshold();
        int currUptimeMinutes =
            (int) (ManagementFactory.getRuntimeMXBean().getUptime() / 1000L / 60L);
        if (uptimeMinutesThreshold > 0 && currUptimeMinutes < uptimeMinutesThreshold) {
          logger.warn(
              "Unable to backup warming queries since uptime is {} minutes, which is less than threshold {}",
              currUptimeMinutes,
              uptimeMinutesThreshold);
          responseObserver.onError(
              Status.UNKNOWN
                  .withDescription(
                      String.format(
                          "Unable to backup warming queries since uptime is %s minutes, which is less than threshold %s",
                          currUptimeMinutes, uptimeMinutesThreshold))
                  .asRuntimeException());
          return;
        }
        warmer.backupWarmingQueriesToS3(request.getServiceName());
        responseObserver.onNext(BackupWarmingQueriesResponse.newBuilder().build());
        responseObserver.onCompleted();
      } catch (IOException e) {
        logger.error(
            "Unable to backup warming queries for index: {}, service: {}",
            index,
            request.getServiceName(),
            e);
        responseObserver.onError(
            Status.UNKNOWN
                .withCause(e)
                .withDescription(
                    String.format(
                        "Unable to backup warming queries for index: %s, service: %s",
                        index, request.getServiceName()))
                .augmentDescription(e.getMessage())
                .asRuntimeException());
      }
    }

    @Override
    public void metrics(Empty request, StreamObserver<HttpBody> responseObserver) {
      try {
        HttpBody reply = new MetricsRequestHandler(collectorRegistry).process();
        logger.debug("MetricsRequestHandler returned " + reply.toString());
        responseObserver.onNext(reply);
        responseObserver.onCompleted();
      } catch (Exception e) {
        logger.warn("error while trying to get metrics", e);
        responseObserver.onError(
            Status.INVALID_ARGUMENT
                .withDescription("error while trying to get metrics")
                .augmentDescription(e.getMessage())
                .asRuntimeException());
      }
    }

    @Override
    public void indices(IndicesRequest request, StreamObserver<IndicesResponse> responseObserver) {
      try {
        IndicesResponse reply = StatsRequestHandler.getIndicesResponse(globalState);
        logger.debug("IndicesRequestHandler returned " + reply.toString());
        responseObserver.onNext(reply);
        responseObserver.onCompleted();
      } catch (Exception e) {
        logger.warn("error while trying to get indices stats", e);
        responseObserver.onError(
            Status.INVALID_ARGUMENT
                .withDescription("error while trying to get indices stats")
                .augmentDescription(e.getMessage())
                .asRuntimeException());
      }
    }

    @Override
    public void state(StateRequest request, StreamObserver<StateResponse> responseObserver) {
      try {
        IndexState indexState = globalState.getIndex(request.getIndexName());
        StateResponse reply = new GetStateHandler().handle(indexState, request);
        logger.debug("GetStateHandler returned " + reply.toString());
        responseObserver.onNext(reply);
        responseObserver.onCompleted();
      } catch (Exception e) {
        logger.warn("error while trying to get state for index " + request.getIndexName(), e);
        responseObserver.onError(
            Status.INVALID_ARGUMENT
                .withDescription(
                    "error while trying to get state for index " + request.getIndexName())
                .augmentDescription(e.getMessage())
                .asRuntimeException());
      }
    }

    @Override
    public void forceMerge(
        ForceMergeRequest forceMergeRequest, StreamObserver<ForceMergeResponse> responseObserver) {
      logger.info("Received force merge request: {}", forceMergeRequest);
      if (forceMergeRequest.getIndexName().isEmpty()) {
        responseObserver.onError(new IllegalArgumentException("Index name in request is empty"));
        return;
      }
      if (forceMergeRequest.getMaxNumSegments() == 0) {
        responseObserver.onError(new IllegalArgumentException("Cannot have 0 max segments"));
        return;
      }

      try {
        IndexState indexState = globalState.getIndex(forceMergeRequest.getIndexName());
        ShardState shardState = indexState.getShards().get(0);
        logger.info("Beginning force merge for index: {}", forceMergeRequest.getIndexName());
        shardState.writer.forceMerge(
            forceMergeRequest.getMaxNumSegments(), forceMergeRequest.getDoWait());
      } catch (IOException e) {
        logger.warn("Error during force merge for index {} ", forceMergeRequest.getIndexName(), e);
        responseObserver.onError(
            Status.INTERNAL
                .withDescription(
                    "Error during force merge for index " + forceMergeRequest.getIndexName())
                .augmentDescription(e.getMessage())
                .asRuntimeException());
        return;
      }

      ForceMergeResponse.Status status =
          forceMergeRequest.getDoWait()
              ? ForceMergeResponse.Status.FORCE_MERGE_COMPLETED
              : ForceMergeResponse.Status.FORCE_MERGE_SUBMITTED;
      logger.info("Force merge status: {}", status);
      ForceMergeResponse response = ForceMergeResponse.newBuilder().setStatus(status).build();
      responseObserver.onNext(response);
      responseObserver.onCompleted();
    }

    @Override
    public void forceMergeDeletes(
        ForceMergeDeletesRequest forceMergeRequest,
        StreamObserver<ForceMergeDeletesResponse> responseObserver) {
      logger.info("Received force merge deletes request: {}", forceMergeRequest);
      if (forceMergeRequest.getIndexName().isEmpty()) {
        responseObserver.onError(new IllegalArgumentException("Index name in request is empty"));
        return;
      }

      try {
        IndexState indexState = globalState.getIndex(forceMergeRequest.getIndexName());
        ShardState shardState = indexState.getShards().get(0);
        logger.info(
            "Beginning force merge deletes for index: {}", forceMergeRequest.getIndexName());
        shardState.writer.forceMergeDeletes(forceMergeRequest.getDoWait());
      } catch (IOException e) {
        logger.warn(
            "Error during force merge deletes for index {} ", forceMergeRequest.getIndexName(), e);
        responseObserver.onError(
            Status.INTERNAL
                .withDescription(
                    "Error during force merge deletes for index "
                        + forceMergeRequest.getIndexName())
                .augmentDescription(e.getMessage())
                .asRuntimeException());
        return;
      }

      ForceMergeDeletesResponse.Status status =
          forceMergeRequest.getDoWait()
              ? ForceMergeDeletesResponse.Status.FORCE_MERGE_DELETES_COMPLETED
              : ForceMergeDeletesResponse.Status.FORCE_MERGE_DELETES_SUBMITTED;
      logger.info("Force merge deletes status: {}", status);
      ForceMergeDeletesResponse response =
          ForceMergeDeletesResponse.newBuilder().setStatus(status).build();
      responseObserver.onNext(response);
      responseObserver.onCompleted();
    }

    @Override
    public void custom(CustomRequest request, StreamObserver<CustomResponse> responseObserver) {
      logger.info("Received custom request: {}", request);
      try {
        CustomResponse response = CustomRequestProcessor.processCustomRequest(request);
        responseObserver.onNext(response);
        responseObserver.onCompleted();
      } catch (Exception e) {
        logger.error("Error processing custom request {}", request, e);
        responseObserver.onError(e);
      }
    }
  }

  static class ReplicationServerImpl extends ReplicationServerGrpc.ReplicationServerImplBase {
    private final GlobalState globalState;

    public ReplicationServerImpl(GlobalState globalState) {
      this.globalState = globalState;
    }

    @Override
    public void addReplicas(
        AddReplicaRequest addReplicaRequest,
        StreamObserver<AddReplicaResponse> responseStreamObserver) {
      try {
        IndexState indexState = globalState.getIndex(addReplicaRequest.getIndexName());
        AddReplicaResponse reply = new AddReplicaHandler().handle(indexState, addReplicaRequest);
        logger.info("AddReplicaHandler returned " + reply.toString());
        responseStreamObserver.onNext(reply);
        responseStreamObserver.onCompleted();
      } catch (Exception e) {
        logger.warn("error while trying addReplicas " + addReplicaRequest.getIndexName(), e);
        responseStreamObserver.onError(
            Status.INTERNAL
                .withDescription(
                    "error while trying to addReplicas for index: "
                        + addReplicaRequest.getIndexName())
                .augmentDescription(e.getMessage())
                .asRuntimeException());
      }
    }

    @Override
    public StreamObserver<RawFileChunk> sendRawFile(
        StreamObserver<TransferStatus> responseObserver) {
      OutputStream outputStream = null;
      try {
        // TODO: where do we write these files to?
        outputStream = new FileOutputStream(File.createTempFile("tempfile", ".tmp"));
      } catch (IOException e) {
        new RuntimeException(e);
      }
      return new SendRawFileStreamObserver(outputStream, responseObserver);
    }

    static class SendRawFileStreamObserver implements StreamObserver<RawFileChunk> {
      private static final Logger logger =
          LoggerFactory.getLogger(SendRawFileStreamObserver.class.getName());
      private final OutputStream outputStream;
      private final StreamObserver<TransferStatus> responseObserver;
      private final long startTime;

      SendRawFileStreamObserver(
          OutputStream outputStream, StreamObserver<TransferStatus> responseObserver) {
        this.outputStream = outputStream;
        this.responseObserver = responseObserver;
        startTime = System.nanoTime();
      }

      @Override
      public void onNext(RawFileChunk value) {
        // called by client once per chunk of data
        try {
          logger.trace("sendRawFile onNext");
          value.getContent().writeTo(outputStream);
        } catch (IOException e) {
          try {
            outputStream.close();
          } catch (IOException ex) {
            logger.warn("error trying to close outputStream", ex);
          } finally {
            // we either had error in writing to outputStream or cant close it,
            // either case we need to raise it back to client
            responseObserver.onError(e);
          }
        }
      }

      @Override
      public void onError(Throwable t) {
        logger.warn("sendRawFile cancelled", t);
        try {
          outputStream.close();
        } catch (IOException e) {
          logger.warn("error while trying to close outputStream", e);
        } finally {
          // we want to raise error always here
          responseObserver.onError(t);
        }
      }

      @Override
      public void onCompleted() {
        logger.info("sendRawFile completed");
        // called by client after the entire file is sent
        try {
          outputStream.close();
          // TOOD: should we send fileSize copied?
          long endTime = System.nanoTime();
          long totalTimeInMilliSeoncds = (endTime - startTime) / (1000 * 1000);
          responseObserver.onNext(
              TransferStatus.newBuilder()
                  .setCode(TransferStatusCode.Done)
                  .setMessage(String.valueOf(totalTimeInMilliSeoncds))
                  .build());
          responseObserver.onCompleted();
        } catch (IOException e) {
          logger.warn("error while trying to close outputStream", e);
          responseObserver.onError(e);
        }
      }
    }

    @Override
    public void recvRawFile(
        FileInfo fileInfoRequest, StreamObserver<RawFileChunk> rawFileChunkStreamObserver) {
      try {
        IndexState indexState = globalState.getIndex(fileInfoRequest.getIndexName());
        ShardState shardState = indexState.getShard(0);
        try (IndexInput luceneFile =
            shardState.indexDir.openInput(fileInfoRequest.getFileName(), IOContext.DEFAULT)) {
          long len = luceneFile.length();
          long pos = fileInfoRequest.getFpStart();
          luceneFile.seek(pos);
          byte[] buffer = new byte[1024 * 64];
          long totalRead;
          totalRead = pos;
          while (totalRead < len) {
            int chunkSize = (int) Math.min(buffer.length, (len - totalRead));
            luceneFile.readBytes(buffer, 0, chunkSize);
            RawFileChunk rawFileChunk =
                RawFileChunk.newBuilder()
                    .setContent(ByteString.copyFrom(buffer, 0, chunkSize))
                    .build();
            rawFileChunkStreamObserver.onNext(rawFileChunk);
            totalRead += chunkSize;
            if (globalState.getConfiguration().getFileSendDelay()) {
              randomDelay(ThreadLocalRandom.current());
            }
          }
          // EOF
          rawFileChunkStreamObserver.onCompleted();
        }
      } catch (Exception e) {
        logger.warn("error on recvRawFile " + fileInfoRequest.getFileName(), e);
        rawFileChunkStreamObserver.onError(
            Status.INTERNAL
                .withDescription("error on recvRawFile: " + fileInfoRequest.getFileName())
                .augmentDescription(e.getMessage())
                .asRuntimeException());
      }
    }

    @Override
    public StreamObserver<FileInfo> recvRawFileV2(
        StreamObserver<RawFileChunk> rawFileChunkStreamObserver) {
      return new StreamObserver<>() {
        private IndexState indexState;
        private IndexInput luceneFile;
        private byte[] buffer;
        private final int ackEvery =
            globalState.getConfiguration().getFileCopyConfig().getAckEvery();
        private final int maxInflight =
            globalState.getConfiguration().getFileCopyConfig().getMaxInFlight();
        private int lastAckedSeq = 0;
        private int currentSeq = 0;
        private long fileOffset;
        private long fileLength;

        @Override
        public void onNext(FileInfo fileInfoRequest) {
          try {
            if (indexState == null) {
              // Start transfer
              indexState = globalState.getIndex(fileInfoRequest.getIndexName());
              ShardState shardState = indexState.getShard(0);
              if (shardState == null) {
                throw new IllegalStateException(
                    "Error getting shard state for: " + fileInfoRequest.getIndexName());
              }
              luceneFile =
                  shardState.indexDir.openInput(fileInfoRequest.getFileName(), IOContext.DEFAULT);
              luceneFile.seek(fileInfoRequest.getFpStart());
              fileOffset = fileInfoRequest.getFpStart();
              fileLength = luceneFile.length();
              buffer = new byte[globalState.getConfiguration().getFileCopyConfig().getChunkSize()];
            } else {
              // ack existing transfer
              lastAckedSeq = fileInfoRequest.getAckSeqNum();
              if (lastAckedSeq <= 0) {
                throw new IllegalArgumentException(
                    "Invalid ackSeqNum: " + fileInfoRequest.getAckSeqNum());
              }
            }
            while (fileOffset < fileLength && (currentSeq - lastAckedSeq) < maxInflight) {
              int chunkSize = (int) Math.min(buffer.length, (fileLength - fileOffset));
              luceneFile.readBytes(buffer, 0, chunkSize);
              currentSeq++;
              RawFileChunk rawFileChunk =
                  RawFileChunk.newBuilder()
                      .setContent(ByteString.copyFrom(buffer, 0, chunkSize))
                      .setSeqNum(currentSeq)
                      .setAck((currentSeq % ackEvery) == 0)
                      .build();
              rawFileChunkStreamObserver.onNext(rawFileChunk);
              fileOffset += chunkSize;
              if (fileOffset == fileLength) {
                rawFileChunkStreamObserver.onCompleted();
              }
            }
            logger.debug(
                String.format("recvRawFileV2: in flight chunks: %d", currentSeq - lastAckedSeq));
          } catch (Throwable t) {
            maybeCloseFile();
            rawFileChunkStreamObserver.onError(t);
            throw new RuntimeException(t);
          }
        }

        @Override
        public void onError(Throwable t) {
          logger.error("recvRawFileV2 onError", t);
          maybeCloseFile();
          rawFileChunkStreamObserver.onError(t);
        }

        @Override
        public void onCompleted() {
          maybeCloseFile();
          logger.debug("recvRawFileV2 onCompleted");
        }

        private void maybeCloseFile() {
          if (luceneFile != null) {
            try {
              luceneFile.close();
            } catch (IOException e) {
              logger.warn("Error closing index file", e);
            }
            luceneFile = null;
          }
        }
      };
    }

    /**
     * induces random delay between 1ms to 10ms (both inclusive). Without this excessive buffering
     * happens in server/primary if its to fast compared to receiver/replica. This only happens when
     * we backfill an entire index i.e. very high indexing throughput.
     * https://github.com/grpc/grpc-java/issues/6426. Note that flow control only works with client
     * streaming, whereas we are using unary calls. For unary calls, you can
     *
     * <p>use NettyServerBuilder.maxConcurrentCallsPerConnection to limit concurrent calls
     *
     * <p>slow down to respond so that each request takes a little longer to get response.
     *
     * <p>For client streaming, you can in addition do manual flow control.
     *
     * @param random
     * @throws InterruptedException
     */
    private void randomDelay(Random random) throws InterruptedException {
      int val = random.nextInt(10);
      Thread.sleep(val + 1);
    }

    @Override
    public void recvCopyState(
        CopyStateRequest request, StreamObserver<CopyState> responseObserver) {
      try {
        IndexState indexState = globalState.getIndex(request.getIndexName());
        CopyState reply = new RecvCopyStateHandler().handle(indexState, request);
        logger.debug(
            "RecvCopyStateHandler returned, completedMergeFiles count: "
                + reply.getCompletedMergeFilesCount());
        responseObserver.onNext(reply);
        responseObserver.onCompleted();
      } catch (Exception e) {
        logger.warn(
            String.format(
                "error on recvCopyState for replicaId: %s, for index: %s",
                request.getReplicaId(), request.getIndexName()),
            e);
        responseObserver.onError(
            Status.INTERNAL
                .withDescription(
                    String.format(
                        "error on recvCopyState for replicaId: %s, for index: %s",
                        request.getReplicaId(), request.getIndexName()))
                .augmentDescription(e.getMessage())
                .asRuntimeException());
      }
    }

    @Override
    public void copyFiles(CopyFiles request, StreamObserver<TransferStatus> responseObserver) {
      try {
        IndexState indexState = globalState.getIndex(request.getIndexName());
        CopyFilesHandler copyFilesHandler = new CopyFilesHandler();
        // we need to send multiple responses to client from this method
        copyFilesHandler.handle(indexState, request, responseObserver);
        logger.info("CopyFilesHandler returned successfully");
      } catch (Exception e) {
        logger.warn(
            String.format(
                "error on copyFiles for primaryGen: %s, for index: %s",
                request.getPrimaryGen(), request.getIndexName()),
            e);
        responseObserver.onError(
            Status.INTERNAL
                .withDescription(
                    String.format(
                        "error on copyFiles for primaryGen: %s, for index: %s",
                        request.getPrimaryGen(), request.getIndexName()))
                .augmentDescription(e.getMessage())
                .asRuntimeException());
      }
    }

    @Override
    public void newNRTPoint(NewNRTPoint request, StreamObserver<TransferStatus> responseObserver) {
      try {
        IndexState indexState = globalState.getIndex(request.getIndexName());
        NewNRTPointHandler newNRTPointHander = new NewNRTPointHandler();
        TransferStatus reply = newNRTPointHander.handle(indexState, request);
        logger.debug(
            "NewNRTPointHandler returned status "
                + reply.getCode()
                + " message: "
                + reply.getMessage());
        responseObserver.onNext(reply);
        responseObserver.onCompleted();
      } catch (Exception e) {
        logger.warn(
            String.format(
                "error on newNRTPoint for indexName: %s, for version: %s, primaryGen: %s",
                request.getIndexName(), request.getVersion(), request.getPrimaryGen()),
            e);
        responseObserver.onError(
            Status.INTERNAL
                .withDescription(
                    String.format(
                        "error on newNRTPoint for indexName: %s, for version: %s, primaryGen: %s",
                        request.getIndexName(), request.getVersion(), request.getPrimaryGen()))
                .augmentDescription(e.getMessage())
                .asRuntimeException());
      }
    }

    @Override
    public void writeNRTPoint(
        IndexName indexNameRequest, StreamObserver<SearcherVersion> responseObserver) {
      try {
        IndexState indexState = globalState.getIndex(indexNameRequest.getIndexName());
        WriteNRTPointHandler writeNRTPointHander = new WriteNRTPointHandler();
        SearcherVersion reply = writeNRTPointHander.handle(indexState, indexNameRequest);
        logger.debug("WriteNRTPointHandler returned version " + reply.getVersion());
        responseObserver.onNext(reply);
        responseObserver.onCompleted();
      } catch (Exception e) {
        logger.warn(
            String.format(
                "error on writeNRTPoint for indexName: %s", indexNameRequest.getIndexName()),
            e);
        responseObserver.onError(
            Status.INTERNAL
                .withDescription(
                    String.format(
                        "error on writeNRTPoint for indexName: %s",
                        indexNameRequest.getIndexName()))
                .augmentDescription(e.getMessage())
                .asRuntimeException());
      }
    }

    @Override
    public void getCurrentSearcherVersion(
        IndexName indexNameRequest, StreamObserver<SearcherVersion> responseObserver) {
      try {
        IndexState indexState = globalState.getIndex(indexNameRequest.getIndexName());
        ReplicaCurrentSearchingVersionHandler replicaCurrentSearchingVersionHandler =
            new ReplicaCurrentSearchingVersionHandler();
        SearcherVersion reply =
            replicaCurrentSearchingVersionHandler.handle(indexState, indexNameRequest);
        logger.info("ReplicaCurrentSearchingVersionHandler returned version " + reply.getVersion());
        responseObserver.onNext(reply);
        responseObserver.onCompleted();
      } catch (Exception e) {
        logger.warn(
            String.format(
                "error on getCurrentSearcherVersion for indexName: %s",
                indexNameRequest.getIndexName()),
            e);
        responseObserver.onError(
            Status.INTERNAL
                .withDescription(
                    String.format(
                        "error on getCurrentSearcherVersion for indexName: %s",
                        indexNameRequest.getIndexName()))
                .augmentDescription(e.getMessage())
                .asRuntimeException());
      }
    }

    @Override
    public void getConnectedNodes(
        GetNodesRequest getNodesRequest, StreamObserver<GetNodesResponse> responseObserver) {
      try {
        IndexState indexState = globalState.getIndex(getNodesRequest.getIndexName());
        GetNodesResponse reply = new GetNodesInfoHandler().handle(indexState, getNodesRequest);
        logger.debug(
            "GetNodesInfoHandler returned GetNodeResponse of size " + reply.getNodesCount());
        responseObserver.onNext(reply);
        responseObserver.onCompleted();
      } catch (Exception e) {
        logger.warn("error on GetNodesInfoHandler", e);
        responseObserver.onError(
            Status.INTERNAL
                .withDescription(String.format("error on GetNodesInfoHandler"))
                .augmentDescription(e.getMessage())
                .asRuntimeException());
      }
    }
  }
}<|MERGE_RESOLUTION|>--- conflicted
+++ resolved
@@ -651,32 +651,8 @@
         return;
       }
       try {
-<<<<<<< HEAD
         StartIndexResponse reply = globalState.startIndex(startIndexRequest);
 
-=======
-        StartIndexResponse reply;
-        if (globalState.getConfiguration().getStateConfig().useLegacyStateManagement()) {
-          IndexState indexState;
-          StartIndexHandler startIndexHandler =
-              new StartIndexHandler(
-                  archiver,
-                  incArchiver,
-                  archiveDirectory,
-                  backupFromIncArchiver,
-                  restoreFromIncArchiver,
-                  true,
-                  null,
-                  globalState.getConfiguration().getDiscoveryFileUpdateIntervalMs());
-
-          indexState =
-              globalState.getIndex(
-                  startIndexRequest.getIndexName(), startIndexRequest.hasRestore());
-          reply = startIndexHandler.handle(indexState, startIndexRequest);
-        } else {
-          reply = globalState.startIndex(startIndexRequest);
-        }
->>>>>>> 7b4949a1
         logger.info("StartIndexHandler returned " + reply.toString());
         responseObserver.onNext(reply);
         responseObserver.onCompleted();
@@ -711,12 +687,6 @@
         StreamObserver<StartIndexResponse> responseObserver) {
       logger.info("Received start index v2 request: {}", startIndexRequest);
       try {
-        if (globalState.getConfiguration().getStateConfig().useLegacyStateManagement()) {
-          responseObserver.onError(
-              new IllegalStateException("statIndexV2 not usable with legacy state management"));
-          return;
-        }
-
         StartIndexResponse reply = globalState.startIndexV2(startIndexRequest);
         logger.info("StartIndexV2Handler returned " + reply.toString());
         responseObserver.onNext(reply);
