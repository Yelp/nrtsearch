--- conflicted
+++ resolved
@@ -214,17 +214,10 @@
   static VectorFieldDef<?> createField(
       String name, Field field, FieldDefCreator.FieldDefCreatorContext context) {
     return switch (field.getVectorElementType()) {
-<<<<<<< HEAD
       case VECTOR_ELEMENT_FLOAT -> new FloatVectorFieldDef(name, field, context);
       case VECTOR_ELEMENT_BYTE -> new ByteVectorFieldDef(name, field, context);
-      default -> throw new IllegalArgumentException(
-          "Invalid field type: " + field.getVectorElementType());
-=======
-      case VECTOR_ELEMENT_FLOAT -> new FloatVectorFieldDef(name, field);
-      case VECTOR_ELEMENT_BYTE -> new ByteVectorFieldDef(name, field);
       default ->
           throw new IllegalArgumentException("Invalid field type: " + field.getVectorElementType());
->>>>>>> d502e1e3
     };
   }
 
