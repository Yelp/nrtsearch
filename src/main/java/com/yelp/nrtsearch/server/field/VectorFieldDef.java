/*
 * Copyright 2022 Yelp Inc.
 *
 * Licensed under the Apache License, Version 2.0 (the "License");
 * you may not use this file except in compliance with the License.
 * You may obtain a copy of the License at
 *
 *     http://www.apache.org/licenses/LICENSE-2.0
 *
 * Unless required by applicable law or agreed to in writing, software
 * distributed under the License is distributed on an "AS IS" BASIS,
 * WITHOUT WARRANTIES OR CONDITIONS OF ANY KIND, either express or implied.
 * See the License for the specific language governing permissions and
 * limitations under the License.
 */
package com.yelp.nrtsearch.server.field;

import com.google.common.annotations.VisibleForTesting;
import com.google.gson.Gson;
import com.google.gson.GsonBuilder;
import com.yelp.nrtsearch.server.concurrent.ExecutorFactory;
import com.yelp.nrtsearch.server.doc.LoadedDocValues;
import com.yelp.nrtsearch.server.doc.LoadedDocValues.SingleSearchVector;
import com.yelp.nrtsearch.server.doc.LoadedDocValues.SingleVector;
import com.yelp.nrtsearch.server.field.properties.VectorQueryable;
import com.yelp.nrtsearch.server.grpc.ExactVectorQuery;
import com.yelp.nrtsearch.server.grpc.Field;
import com.yelp.nrtsearch.server.grpc.FieldType;
import com.yelp.nrtsearch.server.grpc.KnnQuery;
import com.yelp.nrtsearch.server.grpc.VectorIndexingOptions;
import com.yelp.nrtsearch.server.query.MinThresholdQuery;
import com.yelp.nrtsearch.server.query.vector.NrtDiversifyingChildrenByteKnnVectorQuery;
import com.yelp.nrtsearch.server.query.vector.NrtDiversifyingChildrenFloatKnnVectorQuery;
import com.yelp.nrtsearch.server.query.vector.NrtKnnByteVectorQuery;
import com.yelp.nrtsearch.server.query.vector.NrtKnnFloatVectorQuery;
import com.yelp.nrtsearch.server.vector.ByteVectorType;
import com.yelp.nrtsearch.server.vector.FloatVectorType;
import java.io.IOException;
import java.nio.ByteBuffer;
import java.util.Collections;
import java.util.HashMap;
import java.util.List;
import java.util.Map;
import java.util.concurrent.ExecutorService;
import org.apache.lucene.codecs.KnnVectorsFormat;
import org.apache.lucene.codecs.KnnVectorsReader;
import org.apache.lucene.codecs.KnnVectorsWriter;
import org.apache.lucene.codecs.lucene102.Lucene102HnswBinaryQuantizedVectorsFormat;
import org.apache.lucene.codecs.lucene99.Lucene99HnswScalarQuantizedVectorsFormat;
import org.apache.lucene.codecs.lucene99.Lucene99HnswVectorsFormat;
import org.apache.lucene.document.BinaryDocValuesField;
import org.apache.lucene.document.Document;
import org.apache.lucene.document.KnnByteVectorField;
import org.apache.lucene.document.KnnFloatVectorField;
import org.apache.lucene.index.BinaryDocValues;
import org.apache.lucene.index.DocValues;
import org.apache.lucene.index.DocValuesType;
import org.apache.lucene.index.LeafReaderContext;
import org.apache.lucene.index.SegmentReadState;
import org.apache.lucene.index.SegmentWriteState;
import org.apache.lucene.index.VectorSimilarityFunction;
import org.apache.lucene.search.Query;
import org.apache.lucene.search.join.BitSetProducer;
import org.apache.lucene.search.knn.KnnSearchStrategy;
import org.apache.lucene.util.BytesRef;
import org.apache.lucene.util.VectorUtil;

/**
 * Field class for 'VECTOR' field type.
 *
 * @param <T> doc value object type
 */
public abstract class VectorFieldDef<T> extends IndexableFieldDef<T> implements VectorQueryable {
  static final int NUM_CANDIDATES_LIMIT = 10000;
  static final String NORMALIZED_COSINE = "normalized_cosine";
  static final String MAGNITUDE_FIELD_SUFFIX = "._magnitude";
  private static final Map<String, VectorSimilarityFunction> SIMILARITY_FUNCTION_MAP =
      Map.of(
          "l2_norm",
          VectorSimilarityFunction.EUCLIDEAN,
          "dot_product",
          VectorSimilarityFunction.DOT_PRODUCT,
          "cosine",
          VectorSimilarityFunction.COSINE,
          NORMALIZED_COSINE,
          VectorSimilarityFunction.DOT_PRODUCT,
          "max_inner_product",
          VectorSimilarityFunction.MAXIMUM_INNER_PRODUCT);
  private static final Map<String, VectorSearchType> VECTOR_SEARCH_TYPE_MAP =
      Map.of(
          "hnsw",
          VectorSearchType.HNSW,
          "hnsw_scalar_quantized",
          VectorSearchType.HNSW_SCALAR_QUANTIZED,
          "hnsw_binary_quantized",
          VectorSearchType.HNSW_BINARY_QUANTIZED);
  private static final String DEFAULT_SEARCH_TYPE = "hnsw";
  private static final int MAX_VECTOR_DIMENSIONS = 4096;
  private static final int DEFAULT_QUANTIZED_BITS = 7;
  protected final int vectorDimensions;
  protected final VectorSimilarityFunction similarityFunction;
  private final KnnVectorsFormat vectorsFormat;
  private static final Gson GSON = new GsonBuilder().serializeNulls().create();

  protected FloatFieldDef magnitudeField;
  private Map<String, IndexableFieldDef<?>> childFieldsWithMagnitude;

  enum VectorSearchType {
    HNSW,
    HNSW_SCALAR_QUANTIZED,
    HNSW_BINARY_QUANTIZED
  }

  /**
   * Get the vector search type for this field.
   *
   * @param vectorIndexingOptions vector indexing options
   * @return vector search type
   */
  abstract VectorSearchType getSearchType(VectorIndexingOptions vectorIndexingOptions);

  /**
   * Parse a vector field value and add it to the document.
   *
   * @param value vector field value
   * @param document document to add field to
   */
  abstract void parseVectorField(String value, Document document);

  /**
   * Get the knn query for this field.
   *
   * @param knnQuery knn query definition
   * @param k number of nearest neighbors to return
   * @param filterQuery filter query
   * @param numCandidates number of candidates to search per segment
   * @param parentBitSetProducer parent bit set producer for searching nested fields, or null
   * @return knn query
   */
  abstract Query getTypeKnnQuery(
      KnnQuery knnQuery,
      int k,
      Query filterQuery,
      int numCandidates,
      BitSetProducer parentBitSetProducer,
      float similarityThreshold);

  /**
   * Get the exact search query for this field.
   *
   * @param exactVectorQuery exact vector query definition
   * @return exact search query
   */
  abstract Query getTypeExactQuery(ExactVectorQuery exactVectorQuery);

  private static VectorSimilarityFunction getSimilarityFunction(String vectorSimilarity) {
    VectorSimilarityFunction similarityFunction = SIMILARITY_FUNCTION_MAP.get(vectorSimilarity);
    if (similarityFunction == null) {
      throw new IllegalArgumentException(
          "Unexpected vector similarity \""
              + vectorSimilarity
              + "\", expected one of: "
              + SIMILARITY_FUNCTION_MAP.keySet());
    }
    return similarityFunction;
  }

  private static KnnVectorsFormat createVectorsFormat(
      VectorSearchType vectorSearchType,
      VectorIndexingOptions vectorIndexingOptions,
      FieldDefCreator.FieldDefCreatorContext fieldDefCreatorContext) {
    int m =
        vectorIndexingOptions.hasHnswM()
            ? vectorIndexingOptions.getHnswM()
            : Lucene99HnswVectorsFormat.DEFAULT_MAX_CONN;
    int efConstruction =
        vectorIndexingOptions.hasHnswEfConstruction()
            ? vectorIndexingOptions.getHnswEfConstruction()
            : Lucene99HnswVectorsFormat.DEFAULT_BEAM_WIDTH;
    int mergeWorkers =
        vectorIndexingOptions.hasMergeWorkers() ? vectorIndexingOptions.getMergeWorkers() : 1;
    ExecutorService executorService =
        mergeWorkers > 1
            ? fieldDefCreatorContext
                .executorFactory()
                .getExecutor(ExecutorFactory.ExecutorType.VECTORMERGE)
            : null;
    KnnVectorsFormat vectorsFormat =
        switch (vectorSearchType) {
          case HNSW -> getHnswVectorsFormat(m, efConstruction, mergeWorkers, executorService);
          case HNSW_SCALAR_QUANTIZED ->
              getHnswScalarQuantizedVectorsFormat(
                  m, efConstruction, mergeWorkers, executorService, vectorIndexingOptions);
          case HNSW_BINARY_QUANTIZED ->
              getHnswBinaryQuantizedVectorsFormat(m, efConstruction, mergeWorkers, executorService);
        };

    return new KnnVectorsFormat(vectorsFormat.getName()) {
      @Override
      public KnnVectorsWriter fieldsWriter(SegmentWriteState state) throws IOException {
        return vectorsFormat.fieldsWriter(state);
      }

      @Override
      public KnnVectorsReader fieldsReader(SegmentReadState state) throws IOException {
        return vectorsFormat.fieldsReader(state);
      }

      @Override
      public int getMaxDimensions(String fieldName) {
        return MAX_VECTOR_DIMENSIONS;
      }

      @Override
      public String toString() {
        return vectorsFormat.toString();
      }
    };
  }

  private static KnnVectorsFormat getHnswVectorsFormat(
      int m, int efConstruction, int mergeWorkers, ExecutorService executorService) {
    return new Lucene99HnswVectorsFormat(m, efConstruction, mergeWorkers, executorService);
  }

  private static KnnVectorsFormat getHnswScalarQuantizedVectorsFormat(
      int m,
      int efConstruction,
      int mergeWorkers,
      ExecutorService executorService,
      VectorIndexingOptions vectorIndexingOptions) {
    Float confidenceInterval =
        vectorIndexingOptions.hasQuantizedConfidenceInterval()
            ? vectorIndexingOptions.getQuantizedConfidenceInterval()
            : null;
    int bits =
        vectorIndexingOptions.hasQuantizedBits()
            ? vectorIndexingOptions.getQuantizedBits()
            : DEFAULT_QUANTIZED_BITS;
    boolean compress =
        vectorIndexingOptions.hasQuantizedCompress()
            && vectorIndexingOptions.getQuantizedCompress();

    return new Lucene99HnswScalarQuantizedVectorsFormat(
        m, efConstruction, mergeWorkers, bits, compress, confidenceInterval, executorService);
  }

  private static KnnVectorsFormat getHnswBinaryQuantizedVectorsFormat(
      int m, int efConstruction, int mergeWorkers, ExecutorService executorService) {
    return new Lucene102HnswBinaryQuantizedVectorsFormat(
        m, efConstruction, mergeWorkers, executorService);
  }

  @VisibleForTesting
  static KnnSearchStrategy createKnnSearchStrategy(KnnQuery.FilterStrategy filterStrategy) {
    return switch (filterStrategy) {
      case FANOUT -> new KnnSearchStrategy.Hnsw(0);
      case ACORN -> new KnnSearchStrategy.Hnsw(60);
      default -> throw new IllegalArgumentException("Unknown filter strategy: " + filterStrategy);
    };
  }

  /**
   * Create a new VectorFieldDef from a grpc Field definition.
   *
   * @param name name of field
   * @param field field definition from grpc request
   * @param context creation context
   * @return new VectorFieldDef
   */
  static VectorFieldDef<?> createField(
      String name, Field field, FieldDefCreator.FieldDefCreatorContext context) {
    return switch (field.getVectorElementType()) {
      case VECTOR_ELEMENT_FLOAT -> new FloatVectorFieldDef(name, field, context);
      case VECTOR_ELEMENT_BYTE -> new ByteVectorFieldDef(name, field, context);
      default ->
          throw new IllegalArgumentException("Invalid field type: " + field.getVectorElementType());
    };
  }

  /**
   * @param name name of field
   * @param requestField field definition from grpc request
   * @param context creation context
   * @param docValuesClass class of doc values object
   */
  protected VectorFieldDef(
      String name,
      Field requestField,
      FieldDefCreator.FieldDefCreatorContext context,
      Class<T> docValuesClass) {
    super(name, requestField, context, docValuesClass);
    this.vectorDimensions = requestField.getVectorDimensions();
    if (isSearchable()) {
      VectorSearchType vectorSearchType = getSearchType(requestField.getVectorIndexingOptions());
      this.similarityFunction = getSimilarityFunction(requestField.getVectorSimilarity());
      setupNormalizedVectorField(requestField.getVectorSimilarity(), context);
      this.vectorsFormat =
          createVectorsFormat(vectorSearchType, requestField.getVectorIndexingOptions(), context);
    } else {
      this.similarityFunction = null;
      this.vectorsFormat = null;
      childFieldsWithMagnitude = super.getChildFields();
    }
  }

  private void setupNormalizedVectorField(
      String similarity, FieldDefCreator.FieldDefCreatorContext context) {
    if (NORMALIZED_COSINE.equals(similarity)) {
      // add field to store magnitude before normalization
      magnitudeField =
          new FloatFieldDef(
              getName() + MAGNITUDE_FIELD_SUFFIX,
              Field.newBuilder()
                  .setName(getName() + MAGNITUDE_FIELD_SUFFIX)
                  .setType(FieldType.FLOAT)
                  .setStoreDocValues(true)
                  .build(),
              context);
      Map<String, IndexableFieldDef<?>> childFieldsMap = new HashMap<>(super.getChildFields());
      childFieldsMap.put(magnitudeField.getName(), magnitudeField);
      childFieldsWithMagnitude = Collections.unmodifiableMap(childFieldsMap);
    } else {
      childFieldsWithMagnitude = super.getChildFields();
    }
  }

  @Override
  public Map<String, IndexableFieldDef<?>> getChildFields() {
    return childFieldsWithMagnitude;
  }

  @Override
  public boolean hasDocValues() {
    // vector data can be loaded out of the index when search is enabled
    return docValuesType != DocValuesType.NONE || isSearchable();
  }

  public int getVectorDimensions() {
    return vectorDimensions;
  }

  @Override
  protected void validateRequest(Field requestField) {
    if (requestField.getStore()) {
      throw new IllegalArgumentException("Vector fields cannot be stored");
    }

    if (requestField.getMultiValued()) {
      throw new IllegalArgumentException("Vector fields cannot be multivalued");
    }

    if (requestField.getVectorDimensions() <= 0) {
      throw new IllegalArgumentException("Vector dimension should be > 0");
    }
    if ((requestField.getStoreDocValues() || requestField.getSearch())
        && requestField.getVectorDimensions() > MAX_VECTOR_DIMENSIONS) {
      throw new IllegalArgumentException("Vector dimension must be <= " + MAX_VECTOR_DIMENSIONS);
    }
  }

  @Override
  protected DocValuesType parseDocValuesType(Field requestField) {
    if (requestField.getStoreDocValues()) {
      return DocValuesType.BINARY;
    }
    return DocValuesType.NONE;
  }

  @Override
  public String getType() {
    return "VECTOR";
  }

  /**
   * Get the format implementation to use for writing vector search data to the index, or null to
   * use the codec default.
   */
  public KnnVectorsFormat getVectorsFormat() {
    return vectorsFormat;
  }

  @Override
  public void parseDocumentField(
      Document document, List<String> fieldValues, List<List<String>> facetHierarchyPaths) {
    if (fieldValues.size() > 1 && !isMultiValue()) {
      throw new IllegalArgumentException(
          "Cannot index multiple values into single value field: " + getName());
    } else if (fieldValues.size() == 1) {
      parseVectorField(fieldValues.getFirst(), document);
    }
  }

  @Override
  public Query getKnnQuery(
      KnnQuery knnQuery, Query filterQuery, BitSetProducer parentBitSetProducer) {
    if (!isSearchable()) {
      throw new IllegalArgumentException("Vector field is not searchable: " + getName());
    }

    int k = knnQuery.getK();
    int numCandidates = knnQuery.getNumCandidates();
    float similarityThreshold =
        knnQuery.hasSimilarityThreshold()
            ? knnQuery.getSimilarityThreshold()
            : Float.NEGATIVE_INFINITY;
    if (k < 1) {
      throw new IllegalArgumentException("Vector search k must be >= 1");
    }
    if (numCandidates < k) {
      throw new IllegalArgumentException("Vector search numCandidates must be >= k");
    }
    if (numCandidates > NUM_CANDIDATES_LIMIT) {
      throw new IllegalArgumentException("Vector search numCandidates > " + NUM_CANDIDATES_LIMIT);
    }

    return getTypeKnnQuery(
        knnQuery, k, filterQuery, numCandidates, parentBitSetProducer, similarityThreshold);
  }

  @Override
  public Query getExactQuery(ExactVectorQuery exactVectorQuery) {
    if (!isSearchable()) {
      throw new IllegalArgumentException("Vector field is not searchable: " + getName());
    }
    return getTypeExactQuery(exactVectorQuery);
  }

  /** Field class for 'FLOAT' vector field type. */
  public static class FloatVectorFieldDef extends VectorFieldDef<FloatVectorType> {
    public FloatVectorFieldDef(
        String name, Field requestField, FieldDefCreator.FieldDefCreatorContext context) {
      super(name, requestField, context, FloatVectorType.class);
    }

    @Override
    public LoadedDocValues<FloatVectorType> getDocValues(LeafReaderContext context)
        throws IOException {
      if (docValuesType == DocValuesType.BINARY) {
        BinaryDocValues binaryDocValues = DocValues.getBinary(context.reader(), getName());
        return new SingleVector(binaryDocValues);
      } else if (isSearchable()) {
        // fallback to search indexed data if no doc values
        return new SingleSearchVector(context.reader().getFloatVectorValues(getName()));
      }
      throw new IllegalStateException(
          String.format(
              "Unsupported doc value type %s for field %s", docValuesType, this.getName()));
    }

    @Override
    VectorSearchType getSearchType(VectorIndexingOptions vectorIndexingOptions) {
      String searchType =
          vectorIndexingOptions.hasType() ? vectorIndexingOptions.getType() : DEFAULT_SEARCH_TYPE;
      VectorSearchType vectorSearchType = VECTOR_SEARCH_TYPE_MAP.get(searchType);
      if (vectorSearchType == null) {
        throw new IllegalArgumentException(
            "Unexpected vector search type \""
                + searchType
                + "\", expected one of: "
                + VECTOR_SEARCH_TYPE_MAP.keySet());
      }
      if (vectorSearchType == VectorSearchType.HNSW_SCALAR_QUANTIZED
          && vectorIndexingOptions.getQuantizedBits() == 4
          && (vectorDimensions % 2) != 0) {
        throw new IllegalArgumentException(
            "HNSW scalar quantized search type with 4 bits requires vector dimensions to be a multiple of 2");
      }
      return vectorSearchType;
    }

    @Override
    void parseVectorField(String value, Document document) {
      float[] floatArr = null;
      if (hasDocValues() && docValuesType == DocValuesType.BINARY) {
        floatArr = parseVectorFieldToFloatArr(value);
        byte[] floatBytes = convertFloatArrToBytes(floatArr);
        document.add(new BinaryDocValuesField(getName(), new BytesRef(floatBytes)));
      }
      if (isSearchable()) {
        if (floatArr == null) {
          floatArr = parseVectorFieldToFloatArr(value);
        }
        float magnitude2 = validateVectorForSearch(floatArr);
        if (magnitudeField != null) {
          float magnitude = (float) Math.sqrt(magnitude2);
          normalizeVector(floatArr, magnitude);
          magnitudeField.parseDocumentField(document, List.of(String.valueOf(magnitude)), null);
        }
        document.add(new KnnFloatVectorField(getName(), floatArr, similarityFunction));
      }
    }

    /**
     * Parses a vector type json string and returns to float[]
     *
     * @param fieldValueJson string to convert to float[]. Ex:"[0.1,0.2]"
     * @return float[] arr represented by input field json
     * @throws IllegalArgumentException if size of vector does not match vector dimensions field
     *     property
     */
    float[] parseVectorFieldToFloatArr(String fieldValueJson) {
      float[] fieldValue = GSON.fromJson(fieldValueJson, float[].class);
      if (fieldValue.length != getVectorDimensions()) {
        throw new IllegalArgumentException(
            "The size of the vector data: "
                + fieldValue.length
                + " should match vectorDimensions field property: "
                + getVectorDimensions());
      }
      return fieldValue;
    }

    /**
     * Convert float array into byte array
     *
     * @param floatArr float[] representing vector field values
     * @return byte[] of the input vector field value
     */
    static byte[] convertFloatArrToBytes(float[] floatArr) {
      ByteBuffer floatBuffer = ByteBuffer.allocate(Float.BYTES * floatArr.length);
      floatBuffer.asFloatBuffer().put(floatArr);
      return floatBuffer.array();
    }

    @Override
    Query getTypeKnnQuery(
        KnnQuery knnQuery,
        int k,
        Query filterQuery,
        int numCandidates,
        BitSetProducer parentBitSetProducer,
        float similarityThreshold) {
      if (knnQuery.getQueryVectorCount() != getVectorDimensions()) {
        throw new IllegalArgumentException(
            "Invalid query vector size, expected: "
                + getVectorDimensions()
                + ", found: "
                + knnQuery.getQueryVectorCount());
      }
      float[] queryVector = new float[knnQuery.getQueryVectorCount()];
      for (int i = 0; i < knnQuery.getQueryVectorCount(); ++i) {
        queryVector[i] = knnQuery.getQueryVector(i);
      }
      float magnitude2 = validateVectorForSearch(queryVector);
      // If using normalized cosine similarity, normalize the query vector
      if (magnitudeField != null) {
        float magnitude = (float) Math.sqrt(magnitude2);
        normalizeVector(queryVector, magnitude);
      }
<<<<<<< HEAD
      KnnSearchStrategy searchStrategy = createKnnSearchStrategy(knnQuery.getFilterStrategy());
      if (parentBitSetProducer != null) {
        return new NrtDiversifyingChildrenFloatKnnVectorQuery(
            getName(),
            queryVector,
            filterQuery,
            k,
            numCandidates,
            parentBitSetProducer,
            searchStrategy);
      } else {
        return new NrtKnnFloatVectorQuery(
            getName(), queryVector, k, filterQuery, numCandidates, searchStrategy);
=======
      Query query;
      if (parentBitSetProducer != null) {
        query =
            new NrtDiversifyingChildrenFloatKnnVectorQuery(
                getName(), queryVector, filterQuery, k, numCandidates, parentBitSetProducer);
      } else {
        query = new NrtKnnFloatVectorQuery(getName(), queryVector, k, filterQuery, numCandidates);
>>>>>>> 1ecdcbc2
      }
      if (similarityThreshold != Float.NEGATIVE_INFINITY) {
        float similarityScore = similarityToScore(similarityThreshold, similarityFunction);
        query = new MinThresholdQuery(query, similarityScore);
      }
      return query;
    }

    @Override
    public Query getTypeExactQuery(ExactVectorQuery exactVectorQuery) {
      if (exactVectorQuery.getQueryFloatVectorCount() != getVectorDimensions()) {
        throw new IllegalArgumentException(
            "Invalid query float vector size, expected: "
                + getVectorDimensions()
                + ", found: "
                + exactVectorQuery.getQueryFloatVectorCount());
      }
      float[] queryVector = new float[exactVectorQuery.getQueryFloatVectorCount()];
      for (int i = 0; i < exactVectorQuery.getQueryFloatVectorCount(); ++i) {
        queryVector[i] = exactVectorQuery.getQueryFloatVector(i);
      }
      float magnitude2 = validateVectorForSearch(queryVector);
      // If using normalized cosine similarity, normalize the query vector
      if (magnitudeField != null) {
        float magnitude = (float) Math.sqrt(magnitude2);
        normalizeVector(queryVector, magnitude);
      }
      return new com.yelp.nrtsearch.server.query.vector.ExactVectorQuery.ExactFloatVectorQuery(
          getName(), queryVector);
    }

    /**
     * Check vector to ensure it is usable for vector search. Vector must not contain NaN or
     * infinity. When using cosine similarity, vector magnitude cannot be 0. When using dot product
     * similarity, vectors must be normalized to unit length.
     *
     * @param vector vector to check
     * @return magnitude squared of the vector
     * @throws IllegalArgumentException if validation fails
     */
    public float validateVectorForSearch(float[] vector) {
      VectorUtil.checkFinite(vector);
      float magnitude2 = VectorUtil.dotProduct(vector, vector);
      // cosine or normalized_cosine
      if ((similarityFunction == VectorSimilarityFunction.COSINE
              || (similarityFunction == VectorSimilarityFunction.DOT_PRODUCT
                  && magnitudeField != null))
          && magnitude2 == 0.0f) {
        throw new IllegalArgumentException(
            "Vector magnitude cannot be 0 when using cosine similarity");
      }
      // dot_product, but not normalized_cosine
      if (similarityFunction == VectorSimilarityFunction.DOT_PRODUCT
          && magnitude2 - 1.0f > 0.0001f
          && magnitudeField == null) {
        throw new IllegalArgumentException(
            "Vector must be normalized when using dot product similarity");
      }
      return magnitude2;
    }

    private void normalizeVector(float[] vector, float magnitude) {
      for (int i = 0; i < vector.length; i++) {
        vector[i] /= magnitude;
      }
    }

    @VisibleForTesting
    static float similarityToScore(float similarity, VectorSimilarityFunction similarityFunction) {
      return switch (similarityFunction) {
        case COSINE, DOT_PRODUCT -> (1 + similarity) / 2f;
        case EUCLIDEAN -> 1f / (1f + similarity * similarity);
        case MAXIMUM_INNER_PRODUCT -> similarity < 0 ? 1 / (1 + -1 * similarity) : similarity + 1;
        default ->
            throw new IllegalArgumentException(
                "Unsupported vector similarity function for scoring: " + similarityFunction);
      };
    }
  }

  /** Field class for 'BYTE' vector field type. */
  public static class ByteVectorFieldDef extends VectorFieldDef<ByteVectorType> {
    public ByteVectorFieldDef(
        String name, Field requestField, FieldDefCreator.FieldDefCreatorContext context) {
      super(name, requestField, context, ByteVectorType.class);
      if (NORMALIZED_COSINE.equals(requestField.getVectorSimilarity())) {
        throw new IllegalArgumentException(
            "Normalized cosine similarity is not supported for byte vectors");
      }
    }

    @Override
    public LoadedDocValues<ByteVectorType> getDocValues(LeafReaderContext context)
        throws IOException {
      if (docValuesType == DocValuesType.BINARY) {
        BinaryDocValues binaryDocValues = DocValues.getBinary(context.reader(), getName());
        return new LoadedDocValues.SingleByteVector(binaryDocValues);
      } else if (isSearchable()) {
        // fallback to search indexed data if no doc values
        return new LoadedDocValues.SingleSearchByteVector(
            context.reader().getByteVectorValues(getName()));
      }
      throw new IllegalStateException(
          String.format(
              "Unsupported doc value type %s for field %s", docValuesType, this.getName()));
    }

    @Override
    VectorSearchType getSearchType(VectorIndexingOptions vectorIndexingOptions) {
      String searchType =
          vectorIndexingOptions.hasType() ? vectorIndexingOptions.getType() : DEFAULT_SEARCH_TYPE;
      VectorSearchType vectorSearchType = VECTOR_SEARCH_TYPE_MAP.get(searchType);
      if (vectorSearchType == null) {
        throw new IllegalArgumentException(
            "Unexpected vector search type \""
                + searchType
                + "\", expected one of: "
                + VECTOR_SEARCH_TYPE_MAP.keySet());
      }
      if (vectorSearchType == VectorSearchType.HNSW_SCALAR_QUANTIZED) {
        throw new IllegalArgumentException(
            "HNSW scalar quantized search type is only supported for float vectors");
      }
      if (vectorSearchType == VectorSearchType.HNSW_BINARY_QUANTIZED) {
        throw new IllegalArgumentException(
            "HNSW binary quantized search type is only supported for float vectors");
      }
      return vectorSearchType;
    }

    @Override
    void parseVectorField(String value, Document document) {
      byte[] byteArr = null;
      if (hasDocValues() && docValuesType == DocValuesType.BINARY) {
        byteArr = parseVectorFieldToByteArr(value);
        document.add(new BinaryDocValuesField(getName(), new BytesRef(byteArr)));
      }
      if (isSearchable()) {
        if (byteArr == null) {
          byteArr = parseVectorFieldToByteArr(value);
        }
        validateVectorForSearch(byteArr);
        document.add(new KnnByteVectorField(getName(), byteArr, similarityFunction));
      }
    }

    /**
     * Parses a vector type json string and returns to byte[]
     *
     * @param fieldValueJson string to convert to byte[]. Ex:"[-10,0.100]"
     * @return byte[] arr represented by input field json
     * @throws IllegalArgumentException if size of vector does not match vector dimensions field
     *     property, or if a value is not an integer or out of byte range
     */
    byte[] parseVectorFieldToByteArr(String fieldValueJson) {
      float[] fieldValueFloat = GSON.fromJson(fieldValueJson, float[].class);
      if (fieldValueFloat.length != getVectorDimensions()) {
        throw new IllegalArgumentException(
            "The size of the vector data: "
                + fieldValueFloat.length
                + " should match vectorDimensions field property: "
                + getVectorDimensions());
      }
      byte[] fieldValue = new byte[fieldValueFloat.length];
      for (int i = 0; i < fieldValueFloat.length; i++) {
        float value = fieldValueFloat[i];
        if (value % 1 != 0) {
          throw new IllegalArgumentException(
              "Byte value is not an integer: " + value + " at index: " + i);
        }
        if (value < Byte.MIN_VALUE || value > Byte.MAX_VALUE) {
          throw new IllegalArgumentException(
              "Byte value out of range: " + (int) value + " at index: " + i);
        }
        fieldValue[i] = (byte) value;
      }
      return fieldValue;
    }

    @Override
    Query getTypeKnnQuery(
        KnnQuery knnQuery,
        int k,
        Query filterQuery,
        int numCandidates,
        BitSetProducer parentBitSetProducer,
        float similarityThreshold) {
      if (knnQuery.getQueryByteVector().size() != getVectorDimensions()) {
        throw new IllegalArgumentException(
            "Invalid query byte vector size, expected: "
                + getVectorDimensions()
                + ", found: "
                + knnQuery.getQueryByteVector().size());
      }
      byte[] queryVector = knnQuery.getQueryByteVector().toByteArray();
      validateVectorForSearch(queryVector);
<<<<<<< HEAD
      KnnSearchStrategy searchStrategy = createKnnSearchStrategy(knnQuery.getFilterStrategy());
      if (parentBitSetProducer != null) {
        return new NrtDiversifyingChildrenByteKnnVectorQuery(
            getName(),
            queryVector,
            filterQuery,
            k,
            numCandidates,
            parentBitSetProducer,
            searchStrategy);
      } else {
        return new NrtKnnByteVectorQuery(
            getName(), queryVector, k, filterQuery, numCandidates, searchStrategy);
=======

      Query query;
      if (parentBitSetProducer != null) {
        query =
            new NrtDiversifyingChildrenByteKnnVectorQuery(
                getName(), queryVector, filterQuery, k, numCandidates, parentBitSetProducer);
      } else {
        query = new NrtKnnByteVectorQuery(getName(), queryVector, k, filterQuery, numCandidates);
>>>>>>> 1ecdcbc2
      }
      if (similarityThreshold != Float.NEGATIVE_INFINITY) {
        float similarityScore =
            similarityToScore(similarityThreshold, similarityFunction, vectorDimensions);
        query = new MinThresholdQuery(query, similarityScore);
      }
      return query;
    }

    @Override
    public Query getTypeExactQuery(ExactVectorQuery exactVectorQuery) {
      if (exactVectorQuery.getQueryByteVector().size() != getVectorDimensions()) {
        throw new IllegalArgumentException(
            "Invalid query byte vector size, expected: "
                + getVectorDimensions()
                + ", found: "
                + exactVectorQuery.getQueryByteVector().size());
      }
      byte[] queryVector = exactVectorQuery.getQueryByteVector().toByteArray();
      validateVectorForSearch(queryVector);
      return new com.yelp.nrtsearch.server.query.vector.ExactVectorQuery.ExactByteVectorQuery(
          getName(), queryVector);
    }

    /**
     * Check vector to ensure it is usable for vector search. When using cosine similarity, vector
     * magnitude cannot be 0.
     *
     * @param vector vector to check
     * @throws IllegalArgumentException if validation fails
     */
    public void validateVectorForSearch(byte[] vector) {
      if (similarityFunction == VectorSimilarityFunction.COSINE) {
        int magnitude2 = VectorUtil.dotProduct(vector, vector);
        if (magnitude2 == 0) {
          throw new IllegalArgumentException(
              "Vector magnitude cannot be 0 when using cosine similarity");
        }
      }
    }

    @VisibleForTesting
    static float similarityToScore(
        float similarity, VectorSimilarityFunction similarityFunction, int vectorDimensions) {
      return switch (similarityFunction) {
        case COSINE -> (1 + similarity) / 2f;
        case DOT_PRODUCT -> 0.5f + similarity / (float) (vectorDimensions * (1 << 15));
        case EUCLIDEAN -> 1f / (1f + similarity * similarity);
        case MAXIMUM_INNER_PRODUCT -> similarity < 0 ? 1 / (1 + -1 * similarity) : similarity + 1;
        default ->
            throw new IllegalArgumentException(
                "Unsupported vector similarity function for scoring: " + similarityFunction);
      };
    }
  }
}<|MERGE_RESOLUTION|>--- conflicted
+++ resolved
@@ -548,29 +548,22 @@
         float magnitude = (float) Math.sqrt(magnitude2);
         normalizeVector(queryVector, magnitude);
       }
-<<<<<<< HEAD
+      Query query;
       KnnSearchStrategy searchStrategy = createKnnSearchStrategy(knnQuery.getFilterStrategy());
-      if (parentBitSetProducer != null) {
-        return new NrtDiversifyingChildrenFloatKnnVectorQuery(
-            getName(),
-            queryVector,
-            filterQuery,
-            k,
-            numCandidates,
-            parentBitSetProducer,
-            searchStrategy);
-      } else {
-        return new NrtKnnFloatVectorQuery(
-            getName(), queryVector, k, filterQuery, numCandidates, searchStrategy);
-=======
-      Query query;
       if (parentBitSetProducer != null) {
         query =
             new NrtDiversifyingChildrenFloatKnnVectorQuery(
-                getName(), queryVector, filterQuery, k, numCandidates, parentBitSetProducer);
+                getName(),
+                queryVector,
+                filterQuery,
+                k,
+                numCandidates,
+                parentBitSetProducer,
+                searchStrategy);
       } else {
-        query = new NrtKnnFloatVectorQuery(getName(), queryVector, k, filterQuery, numCandidates);
->>>>>>> 1ecdcbc2
+        query =
+            new NrtKnnFloatVectorQuery(
+                getName(), queryVector, k, filterQuery, numCandidates, searchStrategy);
       }
       if (similarityThreshold != Float.NEGATIVE_INFINITY) {
         float similarityScore = similarityToScore(similarityThreshold, similarityFunction);
@@ -767,30 +760,23 @@
       }
       byte[] queryVector = knnQuery.getQueryByteVector().toByteArray();
       validateVectorForSearch(queryVector);
-<<<<<<< HEAD
+
+      Query query;
       KnnSearchStrategy searchStrategy = createKnnSearchStrategy(knnQuery.getFilterStrategy());
-      if (parentBitSetProducer != null) {
-        return new NrtDiversifyingChildrenByteKnnVectorQuery(
-            getName(),
-            queryVector,
-            filterQuery,
-            k,
-            numCandidates,
-            parentBitSetProducer,
-            searchStrategy);
-      } else {
-        return new NrtKnnByteVectorQuery(
-            getName(), queryVector, k, filterQuery, numCandidates, searchStrategy);
-=======
-
-      Query query;
       if (parentBitSetProducer != null) {
         query =
             new NrtDiversifyingChildrenByteKnnVectorQuery(
-                getName(), queryVector, filterQuery, k, numCandidates, parentBitSetProducer);
+                getName(),
+                queryVector,
+                filterQuery,
+                k,
+                numCandidates,
+                parentBitSetProducer,
+                searchStrategy);
       } else {
-        query = new NrtKnnByteVectorQuery(getName(), queryVector, k, filterQuery, numCandidates);
->>>>>>> 1ecdcbc2
+        query =
+            new NrtKnnByteVectorQuery(
+                getName(), queryVector, k, filterQuery, numCandidates, searchStrategy);
       }
       if (similarityThreshold != Float.NEGATIVE_INFINITY) {
         float similarityScore =
