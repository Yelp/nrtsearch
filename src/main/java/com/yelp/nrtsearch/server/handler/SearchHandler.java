--- conflicted
+++ resolved
@@ -859,24 +859,14 @@
           }
         }
 
-<<<<<<< HEAD
-      }
-      // retrieve stored fields
-      else if (fd instanceof IndexableFieldDef indexableFieldDef && indexableFieldDef.isStored()) {
-        IndexableField[] values =
-            storedFields.document(hit.getLuceneDocId(), Set.of(field)).getFields(field);
-        for (IndexableField fieldValue : values) {
-          compositeFieldValue.addFieldValue(
-              indexableFieldDef.getStoredFieldValue(fieldValue.storedValue()));
-=======
           // retrieve stored fields
         case IndexableFieldDef<?> indexableFieldDef when indexableFieldDef.isStored() -> {
-          IndexableField[] values = s.doc(hit.getLuceneDocId()).getFields(field);
+          IndexableField[] values =
+              storedFields.document(hit.getLuceneDocId(), Set.of(field)).getFields(field);
           for (IndexableField fieldValue : values) {
             compositeFieldValue.addFieldValue(
                 indexableFieldDef.getStoredFieldValue(fieldValue.storedValue()));
           }
->>>>>>> 5fab5ab4
         }
         default ->
             // TODO: throw exception here after confirming that legitimate requests do not enter
@@ -1004,27 +994,6 @@
         StoredFieldFetchContext storedFieldFetchContext)
         throws IOException {
       for (Map.Entry<String, FieldDef> fieldDefEntry : context.getRetrieveFields().entrySet()) {
-<<<<<<< HEAD
-        if (fieldDefEntry.getValue() instanceof VirtualFieldDef) {
-          fetchFromValueSource(
-              sliceHits,
-              sliceSegment,
-              fieldDefEntry.getKey(),
-              (VirtualFieldDef) fieldDefEntry.getValue());
-        } else if (fieldDefEntry.getValue() instanceof RuntimeFieldDef) {
-          fetchRuntimeFromSegmentFactory(
-              sliceHits,
-              sliceSegment,
-              fieldDefEntry.getKey(),
-              (RuntimeFieldDef) fieldDefEntry.getValue());
-        } else if (fieldDefEntry.getValue() instanceof IndexableFieldDef) {
-          IndexableFieldDef indexableFieldDef = (IndexableFieldDef) fieldDefEntry.getValue();
-          if (indexableFieldDef.hasDocValues()) {
-            fetchFromDocVales(sliceHits, sliceSegment, fieldDefEntry.getKey(), indexableFieldDef);
-          } else if (!indexableFieldDef.isStored()) {
-            throw new IllegalStateException(
-                "No valid method to retrieve indexable field: " + fieldDefEntry.getKey());
-=======
         switch (fieldDefEntry.getValue()) {
           case VirtualFieldDef virtualFieldDef ->
               fetchFromValueSource(
@@ -1035,13 +1004,10 @@
           case IndexableFieldDef<?> indexableFieldDef -> {
             if (indexableFieldDef.hasDocValues()) {
               fetchFromDocVales(sliceHits, sliceSegment, fieldDefEntry.getKey(), indexableFieldDef);
-            } else if (indexableFieldDef.isStored()) {
-              fetchFromStored(context, sliceHits, fieldDefEntry.getKey(), indexableFieldDef);
-            } else {
+            } else if (!indexableFieldDef.isStored()) {
               throw new IllegalStateException(
                   "No valid method to retrieve indexable field: " + fieldDefEntry.getKey());
             }
->>>>>>> 5fab5ab4
           }
           case null, default ->
               throw new IllegalStateException(
@@ -1150,19 +1116,10 @@
 
     /** Fetch field value stored in the index */
     private static void fetchFromStored(
-<<<<<<< HEAD
         Hit.Builder hit, List<NameAndFieldDef> nameAndFieldDefs, Document document) {
       for (NameAndFieldDef nameAndFieldDef : nameAndFieldDefs) {
         String name = nameAndFieldDef.name();
         IndexableField[] values = document.getFields(name);
-=======
-        FieldFetchContext context,
-        List<SearchResponse.Hit.Builder> sliceHits,
-        String name,
-        IndexableFieldDef<?> indexableFieldDef)
-        throws IOException {
-      for (SearchResponse.Hit.Builder hit : sliceHits) {
->>>>>>> 5fab5ab4
         SearchResponse.Hit.CompositeFieldValue.Builder compositeFieldValue =
             SearchResponse.Hit.CompositeFieldValue.newBuilder();
         for (IndexableField fieldValue : values) {
