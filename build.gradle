--- conflicted
+++ resolved
@@ -26,11 +26,7 @@
 }
 
 allprojects {
-<<<<<<< HEAD
     version = '1.0.0-SNAPSHOT'
-=======
-    version = '0.28.0'
->>>>>>> a71635a8
     group = 'com.yelp.nrtsearch'
 }
 
@@ -53,13 +49,8 @@
 def spatial4jVersion = '0.7'
 def s3mockVersion = '0.2.6'
 def commonsCompressVersion = '1.21'
-<<<<<<< HEAD
-def awsJavaSdkVersion = '1.11.695'
+def awsJavaSdkVersion = '1.12.457'
 def guicedeeVersion = '1.2.2.1-jre17'
-=======
-def awsJavaSdkVersion = '1.12.457'
-def guicedeeVersion = '1.1.1.3-jre14'
->>>>>>> a71635a8
 def prometheusClientVersion = '0.8.0'
 def fastutilVersion = '8.5.6'
 
