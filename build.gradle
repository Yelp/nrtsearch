--- conflicted
+++ resolved
@@ -26,11 +26,7 @@
 }
 
 allprojects {
-<<<<<<< HEAD
     version = '1.0.0-SNAPSHOT'
-=======
-    version = '0.38.0'
->>>>>>> 3b366075
     group = 'com.yelp.nrtsearch'
 }
 
